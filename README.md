# AstrBot Pixiv 搜索插件

[![文档](https://img.shields.io/badge/AstrBot-%E6%96%87%E6%A1%A3-blue)](https://astrbot.app)
[![aiohttp](https://img.shields.io/pypi/v/aiohttp.svg)](https://pypi.org/project/aiohttp/)

![:@astrbot_plugin_pixiv_search](https://count.getloli.com/get/@astrbot_plugin_pixiv_search?theme=booru-lewd)

这是一个为 [AstrBot](https://astrbot.app) 开发的插件，允许用户通过 Pixiv 标签搜索插画。

## ✨ 功能特性

* **标签搜索**: 使用命令 `/pixiv <标签1>,<标签2>,...` 来搜索相关 Pixiv 插画。
* **推荐作品**: 使用命令 `/pixiv_recommended` 获取 Pixiv 推荐作品。
* **用户查询**: 支持搜索用户、获取用户详情和作品列表。
* **小说搜索**: 使用命令 `/pixiv_novel <标签1>,<标签2>,...` 搜索 Pixiv 小说。
* **排行榜查询**: 使用命令 `/pixiv_ranking` 获取不同类型的排行榜作品。
* **相关作品**: 使用命令 `/pixiv_related <作品ID>` 获取与特定作品相关的其他作品。
* **图片发送**: 直接在聊天中发送搜索到的插画图片。
* **统一帮助**: 所有命令支持参数缺省或使用 help 参数获取详细使用说明。
* **优化标签显示**: 标签以易读形式显示，包含原名和翻译名（如有）。
* **R18 模式**: 可配置是否过滤 R18 内容、仅显示 R18 内容或不过滤。支持以下模式：
  - **过滤 R18**: 默认模式，自动过滤所有 R18 作品。
  - **允许 R18**: 不进行过滤，返回所有作品。
  - **仅 R18**: 仅返回 R18 作品。
* **数量控制**: 可配置每次搜索返回的图片数量。
* **安全配置**: 通过 AstrBot 插件配置系统安全管理 Pixiv API 凭据。
* **趋势标签**: 获取插画趋势标签。
* **深度搜索**: 使用 `/pixiv_deepsearch <标签1>,<标签2>,...` 命令进行深度搜索，返回更多相关作品。
* **与搜索**: 使用 `/pixiv_and <标签1>,<标签2>,...` 命令进行与搜索，返回同时包含所有指定标签的作品。
* **指定作品详情**: 使用 `/pixiv_specific <作品ID>` 命令获取指定作品详情。
* **是否通过文件转发**: 通过 `is_fromfilesystem` 参数控制是否通过文件转发图片，默认为 `true`。(特别慢,而且会占用大量内存,base64过长还会被截断,不推荐)
<<<<<<< HEAD
* **自动刷新 Refresh Token**: 通过 `refresh_token_interval_minutes` 参数控制自动刷新 Refresh Token 的间隔时间，默认为 180 分钟 (3 小时)。
=======
* **是否在发送图片时附带详细信息**: 通过 `show_details` 参数控制是否在发送图片时附带详细信息，默认为 `true`。
* **是否显示过滤内容提示**: 通过 `show_filter_result` 参数控制是否显示过滤内容提示，默认为 `true`。

>>>>>>> b7105d89
## 🚀 开始使用

### 前提条件

* Python >= 3.10
* Git
* 已成功部署并运行的 AstrBot 实例 (v3.x 或更高版本) - 参考 [源码部署](https://astrbot.app/deploy/astrbot/cli.html) 或 [Docker 部署](https://astrbot.app/deploy/astrbot/docker.html)
* 一个有效的 Pixiv 账号，并已获取 `refresh_token` (推荐) 。获取 `refresh_token` 方法请参考 [pixivpy3 文档](https://pypi.org/project/pixivpy3/) 或[Pixiv OAuth](https://gist.github.com/ZipFile/c9ebedb224406f4f11845ab700124362)。

### 安装插件

1. 进入你的 AstrBot 主目录。
2. 导航到插件目录，并将本插件仓库克隆下来：
    ```bash
    # 进入 AstrBot 根目录
    # cd /path/to/your/AstrBot
    mkdir -p data/plugins
    cd data/plugins
    git clone https://github.com/vmoranv/astrbot_plugin_pixiv_search.git
    ```
    *注意：建议将克隆下来的文件夹重命名为 `astrbot_plugin_pixiv_search` (或与 `metadata.yaml` 中 `name` 字段一致的名称)。*

3. **检查/创建依赖文件**: 确保插件目录下 (`data/plugins/astrbot_plugin_pixiv_search/`) 存在 `requirements.txt` 文件，并包含以下内容：
    ```txt:requirements.txt
    # requirements.txt
    pixivpy3>=3.0.0  # 确保版本兼容
    aiohttp>=3.8.0   # 用于下载图片
    ```

4. **重启或重载**:
    * **首次安装**: 重启 AstrBot 以加载新插件及其依赖。
    * **更新插件**: 在 AstrBot WebUI 的 `插件市场` -> `本地插件` 中找到该插件，点击 `管理` -> `重载插件`。AstrBot 会自动尝试安装 `requirements.txt` 中新增或更新的依赖。如果遇到 `ModuleNotFoundError`，请尝试重启 AstrBot。

### 配置 Pixiv 凭据与选项 (重要!)

为了让插件能够访问 Pixiv API 并按需工作，你需要进行配置。

1. **通过 AstrBot WebUI 配置 (推荐)**:
    * 在 AstrBot WebUI 的 `插件管理` 中找到该插件，点击 `操作`->`插件配置`。
    * 在配置页面中，填写以下信息：
        * **Pixiv Refresh Token**: 必填，用于 API 认证。获取方法请参考 [pixivpy3 文档](https://pypi.org/project/pixivpy3/) 或[这里](https://gist.github.com/karakoo/5e7e0b1f3cc74cbcb7fce1c778d3709e)。
        * **R18 过滤模式**: 选择如何处理 R18 内容，默认为 "过滤 R18"。
        * **每次返回的图片数量**: 设置每次搜索返回的图片数量，默认为 1，范围为 1-10。
        * **AI 作品显示**: 选择是否显示 AI 生成的作品，默认为 "显示"。
    * 有关代理配置，请参考 [AstrBot 文档](https://astrbot.app/config/astrbot-config.html#http-proxy)。
    * 保存配置。

### 使用方法

配置完成后，你可以在任何已接入 AstrBot 的聊天平台（QQ、Telegram、微信等）中使用以下命令：

#### 基本命令

```bash
/pixiv <标签1>,<标签2>,...  # 搜索插画
/pixiv_help  # 显示帮助信息
```

*   使用英文逗号 `,` 分隔多个标签。
*   标签可以是中文、英文或日文。
*   多个标签是 `或` 关系。

例如：

```
/pixiv 初音ミク,VOCALOID
/pixiv scenery,beautiful
```

#### 高级命令

```bash
/pixiv_recommended  # 获取推荐作品
/pixiv_user_search <用户名>  # 搜索Pixiv用户
/pixiv_specific <作品ID>  # 获取指定作品详情
/pixiv_user_detail <用户ID>  # 获取指定用户的详细信息
/pixiv_user_illusts <用户ID>  # 获取指定用户的作品
/pixiv_novel <标签1>,<标签2>,...  # 搜索小说
/pixiv_ranking [mode] [date]  # 获取排行榜作品
/pixiv_related <作品ID>  # 获取与指定作品相关的其他作品
/pixiv_trending_tags  # 获取插画趋势标签
/pixiv_config  # 查看和修改配置
/pixiv_deepsearch <标签1>,<标签2>,...  # 深度搜索
/pixiv_and <标签1>,<标签2>,...  # 与搜索
```

所有命令（除 `/pixiv_recommended`）在参数缺省时会显示详细的帮助信息。

#### 标签显示格式

插件将以易读的格式显示标签信息，格式为：`标签名(翻译名)`。如果没有翻译名，则只显示标签名。

例如：
```
标签: 原神(Genshin Impact), シトラリ, Citlali, 美脚(beautiful legs), 裸足(barefoot)
```

机器人将会根据你的配置（R18 模式、返回数量）搜索并回复相应的插画图片及信息。

## 支持

如需更多帮助，请访问 [AstrBot 官方文档](https://astrbot.app/)

***重要***:如果遇到`SSLError`请更新DNS解析,移步至该issue:[SSLError](https://github.com/upbit/pixivpy/issues/244)<|MERGE_RESOLUTION|>--- conflicted
+++ resolved
@@ -29,13 +29,10 @@
 * **与搜索**: 使用 `/pixiv_and <标签1>,<标签2>,...` 命令进行与搜索，返回同时包含所有指定标签的作品。
 * **指定作品详情**: 使用 `/pixiv_specific <作品ID>` 命令获取指定作品详情。
 * **是否通过文件转发**: 通过 `is_fromfilesystem` 参数控制是否通过文件转发图片，默认为 `true`。(特别慢,而且会占用大量内存,base64过长还会被截断,不推荐)
-<<<<<<< HEAD
-* **自动刷新 Refresh Token**: 通过 `refresh_token_interval_minutes` 参数控制自动刷新 Refresh Token 的间隔时间，默认为 180 分钟 (3 小时)。
-=======
 * **是否在发送图片时附带详细信息**: 通过 `show_details` 参数控制是否在发送图片时附带详细信息，默认为 `true`。
 * **是否显示过滤内容提示**: 通过 `show_filter_result` 参数控制是否显示过滤内容提示，默认为 `true`。
+* **自动刷新 Refresh Token**: 通过 `refresh_token_interval_minutes` 参数控制自动刷新 Refresh Token 的间隔时间，默认为 180 分钟 (3 小时)。
 
->>>>>>> b7105d89
 ## 🚀 开始使用
 
 ### 前提条件
