<<<<<<< HEAD
import asyncio
import random
from pathlib import Path
from typing import Optional, List, Dict, Any 
import aiohttp 

# AstrBot 核心库导入
from astrbot.api.event import filter, AstrMessageEvent, MessageEventResult
from astrbot.api.star import Context, Star, register
from astrbot.api import logger  # 导入全局 logger
import astrbot.api.message_components as Comp
from astrbot.api.all import command  # 导入 command 装饰器

# 尝试导入 pixivpy 库
try:
    from pixivpy3 import AppPixivAPI
except ImportError:
    logger.error("Pixiv 插件依赖库 'pixivpy' 未安装。请确保 requirements.txt 文件存在且内容正确，然后重载插件或重启 AstrBot。")
    raise ImportError("pixivpy not found, please install it.")

@register(
    "pixiv_search",
    "vmoranv",
    "Pixiv 图片搜索",
    "1.0.1",
    "https://github.com/vmoranv/astrbot_plugin_pixiv_search"
)
class PixivSearchPlugin(Star):
    """
    AstrBot 插件，用于通过 Pixiv API 搜索插画。
    配置通过 AstrBot WebUI 进行管理。
    用法:
        /pixiv <标签1>,<标签2>,...  搜索 Pixiv 插画
        /pixiv help                 查看帮助信息
    可在配置中设置认证信息、返回数量和 R18 过滤模式。
    """
    def __init__(self, context: Context, config: Dict[str, Any]):
        """初始化 Pixiv 插件"""
        super().__init__(context)  # 调用父类的初始化方法
        self.config = config
        self.client = AppPixivAPI()  # 移除 client_id 和 client_secret
        self.authenticated = False
        self.proxy = self.config.get("proxy", None)
        self.refresh_token = self.config.get("refresh_token", None)
        self.return_count = self.config.get("return_count", 1)
        self.r18_mode = self.config.get("r18_mode", "过滤 R18")
        
        # 记录初始化信息
        logger.info(f"Pixiv 插件配置加载：refresh_token={'已设置' if self.refresh_token else '未设置'}, return_count={self.return_count}, r18_mode='{self.r18_mode}'")
        
    @staticmethod
    def info() -> Dict[str, Any]:
        """返回插件元数据"""
        return {
            "name": "pixiv_search",
            "author": "vmoranv",
            "description": "Pixiv 图片搜索",
            "version": "1.0.0",
            "homepage": "https://github.com/vmoranv/astrbot_plugin_pixiv_search"
        }

    async def _authenticate(self) -> bool:
        """尝试使用配置的凭据进行 Pixiv API 认证"""
        if self.authenticated:
            return True

        logger.info("Pixiv 插件：尝试进行 Pixiv API 认证...")
        try:
            if self.refresh_token:
                logger.info("使用 Refresh Token 进行认证...")
                self.client.auth(refresh_token=self.refresh_token)  # 仅使用 refresh_token
                self.authenticated = True
                logger.info("Pixiv 插件：认证成功。")
                return True
            else:
                logger.error("Pixiv 插件：未提供有效的 Refresh Token，无法进行认证。")
                return False

        except Exception as e:
            logger.error(f"Pixiv 插件：认证失败 - 异常类型: {type(e)}, 错误信息: {e}, 异常详情: {e.__dict__}")
            logger.warning("Pixiv 插件：API 认证失败，请检查配置中的凭据信息。")
            return False

    @command("pixiv")
    async def pixiv(self, event: AstrMessageEvent, tags: str):
        """处理 /pixiv 命令，默认为标签搜索功能"""
        # 帮助信息处理
        if tags.strip().lower() == "help":
            yield self.pixiv_help(event)
            return

        # 验证是否已认证
        if not await self._authenticate():
            yield event.plain_result("Pixiv API 认证失败，请检查配置中的凭据信息。")
            return

        # 标签搜索处理
        logger.info(f"Pixiv 插件：正在搜索标签 - {tags}")
        try:
            # 调用 Pixiv API 搜索插画
            search_result = self.client.search_illust(tags, search_target="partial_match_for_tags")
            initial_illusts = search_result.illusts if search_result.illusts else []
            initial_count = len(initial_illusts)

            if not initial_illusts:
                yield event.plain_result("未找到相关插画。")
                return

            # 根据 R18 模式过滤作品
            filtered_illusts = []
            if self.r18_mode == "过滤 R18":
                for illust in initial_illusts:
                    tags_list = self._get_safe_tags(illust)
                    # 定义所有可能的 R18 标签变体 (忽略大小写)
                    r18_tags_lower = {"r-18", "r18", "r_18"}
                    is_r18 = any(tag.lower() in r18_tags_lower for tag in tags_list)
                    if not is_r18:
                        filtered_illusts.append(illust)
            elif self.r18_mode == "仅 R18":
                for illust in initial_illusts:
                    tags_list = self._get_safe_tags(illust)
                    # 定义所有可能的 R18 标签变体 (忽略大小写)
                    r18_tags_lower = {"r-18", "r18", "r_18"}
                    is_r18 = any(tag.lower() in r18_tags_lower for tag in tags_list)
                    if is_r18:
                        filtered_illusts.append(illust)
            else: # 允许 R18
                filtered_illusts = initial_illusts

            filtered_count = len(filtered_illusts)
            if self.r18_mode == "过滤 R18" and initial_count > filtered_count:
                yield event.plain_result(f"部分 R18 内容已被过滤 (找到 {initial_count} 个，过滤后剩 {filtered_count} 个)。")

            if not filtered_illusts:
                if self.r18_mode == "过滤 R18" and initial_count > 0:
                    yield event.plain_result("所有找到的作品均为 R18 内容，已被过滤。")
                return 
            
            count_to_send = min(self.return_count, filtered_count) # 确定实际要发送的数量
            if count_to_send > 0:
                illusts_to_send = random.sample(filtered_illusts, count_to_send)
            else:
                illusts_to_send = [] # 如果过滤后为0，则发送空列表

            # 发送选定的插画
            if not illusts_to_send:
                 logger.info("没有符合条件的推荐插画可供发送。") 

            for illust in illusts_to_send:
                # 优化标签格式
                tags_str = self._format_tags(illust.tags)

                # 构建详情信息
                detail_message = f"作品标题: {illust.title}\n作者: {illust.user.name}\n标签: {tags_str}\n链接: https://www.pixiv.net/artworks/{illust.id}"

                # 尝试下载并发送图片
                image_url = illust.image_urls.medium # 或者 large
                try:
                    async with aiohttp.ClientSession() as session:
                        async with session.get(image_url, headers={'Referer': 'https://app-api.pixiv.net/'}, proxy=self.proxy) as response:
                            if response.status == 200:
                                img_data = await response.read()
                                # 发送图片和文字
                                yield event.chain_result([Comp.Image.fromBytes(img_data), Comp.Plain(detail_message)])
                            else:
                                logger.error(f"Pixiv 插件：下载图片失败 - 状态码: {response.status}, URL: {image_url}")
                                # 如果下载失败，只发送文字信息
                                yield event.plain_result(f"图片下载失败，仅发送信息：\n{detail_message}")
                except Exception as img_e:
                    logger.error(f"Pixiv 插件：下载或处理图片时发生错误 - {img_e}, URL: {image_url}")
                    yield event.plain_result(f"图片处理失败，仅发送信息：\n{detail_message}")


        except Exception as e:
            logger.error(f"Pixiv 插件：搜索插画时发生错误 - {e}")
            yield event.plain_result(f"搜索插画时发生错误: {str(e)}")

    def _get_safe_tags(self, illust) -> List[str]:
        """安全地获取插画的标签列表，处理 None 和非字典/字符串的情况"""
        if not illust or not hasattr(illust, 'tags') or not illust.tags:
            return []
        
        tags_list = []
        if isinstance(illust.tags, list):
            for tag_item in illust.tags:
                if isinstance(tag_item, dict):
                    tags_list.append(tag_item.get("name", ""))
                elif isinstance(tag_item, str):
                    tags_list.append(tag_item)
        # 如果 illust.tags 不是列表，也尝试处理（尽管不常见）
        elif isinstance(illust.tags, dict):
             tags_list.append(illust.tags.get("name", ""))
        elif isinstance(illust.tags, str):
             tags_list.append(illust.tags)

        return [tag for tag in tags_list if tag] # 过滤空字符串

    def _format_tags(self, tags_data) -> str:
        """格式化标签数据为易读字符串"""
        if not tags_data:
            return "无"
        
        tags_str = ""
        if isinstance(tags_data, list):
            for tag in tags_data:
                if tag is not None:
                    if isinstance(tag, dict):
                        tag_name = tag.get("name", "")
                        translated_name = tag.get("translated_name") # 不设默认值，以便区分
                        if translated_name and translated_name != tag_name: # 仅当翻译名有效且不同时显示
                            tags_str += f"{tag_name}({translated_name}), "
                        elif tag_name:
                            tags_str += f"{tag_name}, "
                    elif isinstance(tag, str) and tag:
                        tags_str += f"{tag}, "
            return tags_str.rstrip(", ") if tags_str else "无"
        # 对非列表形式的 tags_data 做简单处理（虽然不常见）
        elif isinstance(tags_data, dict):
            tag_name = tags_data.get("name", "")
            translated_name = tags_data.get("translated_name")
            if translated_name and translated_name != tag_name:
                return f"{tag_name}({translated_name})"
            elif tag_name:
                return tag_name
        elif isinstance(tags_data, str):
            return tags_data
            
        return "格式无法解析"

    @command("pixiv_help")
    async def pixiv_help(self, event: AstrMessageEvent):
        """生成并返回帮助信息"""
        help_text = """# Pixiv 搜索插件使用帮助

## 基本命令
- `/pixiv <标签1>,<标签2>,...` - 搜索含有指定标签的插画
- `/pixiv_help` - 显示此帮助信息

## 高级命令
- `/pixiv_recommended` - 获取推荐作品
- `/pixiv_user_search <用户名>` - 搜索Pixiv用户
- `/pixiv_user_detail <用户ID>` - 获取指定用户的详细信息
- `/pixiv_user_illusts <用户ID>` - 获取指定用户的作品
- `/pixiv_novel <标签1>,<标签2>,...` - 搜索小说
- `/pixiv_ranking [mode] [date]` - 获取排行榜作品
- `/pixiv_related <作品ID>` - 获取与指定作品相关的其他作品

## 配置说明
- 当前 R18 模式: {r18_mode}
- 当前返回数量: {return_count}

## 注意事项
- 标签可以使用中文、英文或日文
- 多个标签使用英文逗号(,)分隔
- 获取用户作品或相关作品时，ID必须为数字
- 日期必须采用 YYYY-MM-DD 格式
- 使用 `/命令` 或 `/命令 help` 可获取每个命令的详细说明
    """.format(
            r18_mode=self.r18_mode,
            return_count=self.return_count
        )
        
        # 直接返回文本，不转为图片
        yield event.plain_result(help_text)

    @command("pixiv_recommended")
    async def pixiv_recommended(self, event: AstrMessageEvent, args: str = ""):
        """获取 Pixiv 推荐作品"""
        # 直接获取推荐作品，不显示帮助信息
        
        # 验证是否已认证
        if not await self._authenticate():
            yield event.plain_result("Pixiv API 认证失败，请检查配置中的凭据信息。")
            return

        logger.info("Pixiv 插件：获取推荐作品")
        try:
            # 调用 API 获取推荐作品
            json_result = self.client.illust_recommended()
            if not json_result.illusts:
                yield event.plain_result("未找到推荐作品。")
                return
            
            # 根据 R18 模式过滤作品
            filtered_illusts = []
            for illust in json_result.illusts:
                tags_list = illust.tags if illust.tags else []
                safe_tags_list = [str(tag.get("name", tag)) if isinstance(tag, dict) else str(tag) for tag in tags_list if tag is not None]
                # 定义所有可能的 R18 标签变体
                r18_tags = ["r-18", "r18", "R-18", "R18", "R_18", "r_18"]
                is_r18 = any(tag.lower() in r18_tags for tag in safe_tags_list)
                if self.r18_mode == "过滤 R18" and is_r18:
                    continue
                elif self.r18_mode == "仅 R18" and not is_r18:
                    continue
                filtered_illusts.append(illust)
            
            if not filtered_illusts:
                yield event.plain_result("未找到符合过滤条件的推荐作品。")
                return

            # 限制返回数量
            illusts_to_show = filtered_illusts[:self.return_count]
            
            # 处理每个推荐作品
            for illust in illusts_to_show:
                try:
                    image_url = illust.image_urls.large
                    async with aiohttp.ClientSession() as session:
                        headers = {"Referer": "https://www.pixiv.net/"}
                        async with session.get(image_url, headers=headers) as response:
                            if response.status == 200:
                                img_data = await response.read()
                                
                                # 优化标签格式
                                tags_str = ""
                                for tag in illust.tags:
                                    if tag is not None:
                                        if isinstance(tag, dict):
                                            tag_name = tag.get("name", "")
                                            translated_name = tag.get("translated_name", "")
                                            if translated_name:
                                                tags_str += f"{tag_name}({translated_name}), "
                                            else:
                                                tags_str += f"{tag_name}, "
                                        else:
                                            tags_str += f"{tag}, "
                                tags_str = tags_str.rstrip(", ")  # 移除最后的逗号和空格
                                
                                detail_message = f"作品标题: {illust.title}\n作者: {illust.user.name}\n标签: {tags_str}\n链接: https://www.pixiv.net/artworks/{illust.id}"
                                yield event.chain_result([Comp.Image.fromBytes(img_data), Comp.Plain(detail_message)])
                            else:
                                logger.error(f"Pixiv 插件：下载图片失败 - 状态码: {response.status}")
                                yield event.plain_result(f"下载图片失败 - 状态码: {response.status}")
                except Exception as e:
                    logger.error(f"Pixiv 插件：处理推荐作品时发生错误 - {e}")
                    yield event.plain_result(f"处理推荐作品时发生错误: {str(e)}")

            # 在返回结果时，添加过滤信息
            if self.r18_mode == "过滤 R18":
                yield event.plain_result("已过滤 R18 内容。")
            elif self.r18_mode == "仅 R18":
                yield event.plain_result("仅返回 R18 内容。")
        except Exception as e:
            logger.error(f"Pixiv 插件：获取推荐作品时发生错误 - {e}")
            yield event.plain_result(f"获取推荐作品时发生错误: {str(e)}")

    @command("pixiv_user")
    async def pixiv_user_cmd(self, event: AstrMessageEvent, user_id: str):
        """处理 /pixiv_user <用户ID> 命令，获取用户作品"""
        # 验证用户ID是否为数字
        if not user_id.isdigit():
            yield event.plain_result(f"用户ID必须是数字: {user_id}")
            return

        # 验证是否已认证
        if not await self._authenticate():
            yield event.plain_result("Pixiv API 认证失败，请检查配置中的凭据信息。")
            return

        logger.info(f"Pixiv 插件：获取用户作品 - ID: {user_id}")
        try:
            # 调用 API 获取用户作品
            json_result = self.client.user_illusts(user_id)
            if not json_result.illusts:
                yield event.plain_result(f"未找到用户 {user_id} 的作品。")
                return

            # 根据 R18 模式过滤作品
            filtered_illusts = []
            for illust in json_result.illusts:
                tags_list = illust.tags if illust.tags else []
                safe_tags_list = [str(tag) for tag in tags_list if tag is not None]
                # 定义所有可能的 R18 标签变体
                r18_tags = ["r-18", "r18", "R-18", "R18", "R_18", "r_18"]
                is_r18 = any(tag.lower() in r18_tags for tag in safe_tags_list)
                if self.r18_mode == "过滤 R18" and is_r18:
                    continue
                elif self.r18_mode == "仅 R18" and not is_r18:
                    continue
                filtered_illusts.append(illust)
            
            if not filtered_illusts:
                yield event.plain_result(f"未找到符合过滤条件的用户 {user_id} 作品。")
                return

            # 限制返回数量
            illusts_to_show = filtered_illusts[:self.return_count]
            
            # 处理每个用户作品
            for illust in illusts_to_show:
                try:
                    image_url = illust.image_urls.large
                    async with aiohttp.ClientSession() as session:
                        headers = {"Referer": "https://www.pixiv.net/"}
                        async with session.get(image_url, headers=headers) as response:
                            if response.status == 200:
                                img_data = await response.read()
                                tags_str = ""
                                for tag in illust.tags:
                                    if tag is not None:
                                        if isinstance(tag, dict):
                                            tag_name = tag.get("name", "")
                                            translated_name = tag.get("translated_name", "")
                                            if translated_name:
                                                tags_str += f"{tag_name}({translated_name}), "
                                            else:
                                                tags_str += f"{tag_name}, "
                                        else:
                                            tags_str += f"{tag}, "
                                tags_str = tags_str.rstrip(", ")  # 移除最后的逗号和空格
                                detail_message = f"作品标题: {illust.title}\n作者: {illust.user.name}\n标签: {tags_str}\n链接: https://www.pixiv.net/artworks/{illust.id}"
                                yield event.chain_result([Comp.Image.fromBytes(img_data), Comp.Plain(detail_message)])
                            else:
                                logger.error(f"Pixiv 插件：下载图片失败 - 状态码: {response.status}")
                                yield event.plain_result(f"下载图片失败 - 状态码: {response.status}")
                except Exception as e:
                    logger.error(f"Pixiv 插件：处理用户作品时发生错误 - {e}")
                    yield event.plain_result(f"处理用户作品时发生错误: {str(e)}")

            # 在返回结果时，添加过滤信息
            if self.r18_mode == "过滤 R18":
                yield event.plain_result("已过滤 R18 内容。")
            elif self.r18_mode == "仅 R18":
                yield event.plain_result("仅返回 R18 内容。")
        except Exception as e:
            logger.error(f"Pixiv 插件：获取用户作品时发生错误 - {e}")
            yield event.plain_result(f"获取用户作品时发生错误: {str(e)}")

    @command("pixiv_ranking")
    async def pixiv_ranking(self, event: AstrMessageEvent, args: str = ""):
        """获取 Pixiv 排行榜作品"""
        args_list = args.strip().split() if args.strip() else []
        
        # 如果没有传入参数或者第一个参数是 'help'，显示帮助信息
        if not args_list or args_list[0].lower() == 'help':
            help_text = """# Pixiv 排行榜查询

## 命令格式
`/pixiv_ranking [mode] [date]`

## 参数说明
- `mode`: 排行榜模式，可选值：
  - 常规模式: day(默认), week, month, day_male, day_female, week_original, week_rookie, day_manga
  - R18模式(需开启R18): day_r18, day_male_r18, day_female_r18, week_r18, week_r18g
- `date`: 日期，格式为 YYYY-MM-DD，可选，默认为最新

## 示例
- `/pixiv_ranking` - 获取默认（每日）排行榜
- `/pixiv_ranking week` - 获取每周排行榜
- `/pixiv_ranking day 2023-05-01` - 获取2023年5月1日的每日排行榜
- `/pixiv_ranking day_r18` - 获取R18每日排行榜（需开启R18模式）
"""
            yield event.plain_result(help_text)
            return

        # 解析参数
        mode = args_list[0] if len(args_list) > 0 else "day"
        date = args_list[1] if len(args_list) > 1 else None
        
        # 验证模式参数
        valid_modes = [
            "day", "week", "month", "day_male", "day_female", 
            "week_original", "week_rookie", "day_manga",
            "day_r18", "day_male_r18", "day_female_r18", "week_r18", "week_r18g"
        ]
        
        if mode not in valid_modes:
            yield event.plain_result(f"无效的排行榜模式: {mode}\n请使用 `/pixiv_ranking help` 查看支持的模式")
            return
        
        # 验证日期格式（如果提供了日期）
        if date:
            try:
                # 简单验证日期格式
                year, month, day = date.split('-')
                if not (len(year) == 4 and len(month) == 2 and len(day) == 2):
                    raise ValueError("日期格式不正确")
            except Exception:
                yield event.plain_result(f"无效的日期格式: {date}\n日期应为 YYYY-MM-DD 格式")
                return

        # 检查 R18 权限
        if "r18" in mode and self.r18_mode == "过滤 R18":
            yield event.plain_result("当前 R18 模式设置为「过滤 R18」，无法使用 R18 相关排行榜。")
            return
        
        logger.info(f"Pixiv 插件：正在获取排行榜 - 模式: {mode}, 日期: {date if date else '最新'}")
        
        # 验证是否已认证
        if not await self._authenticate():
            yield event.plain_result("Pixiv API 认证失败，请检查配置中的凭据信息。")
            return

        try:
            # 调用 Pixiv API 获取排行榜
            ranking_result = self.client.illust_ranking(mode=mode, date=date)
            if not ranking_result.illusts:
                yield event.plain_result(f"未找到排行榜作品 - 模式: {mode}, 日期: {date if date else '最新'}")
                return

            # 根据 R18 模式过滤作品
            filtered_illusts = []
            for illust in ranking_result.illusts:
                # 检查作品是否为 R18
                is_r18 = False
                if hasattr(illust, 'tags') and illust.tags:
                    for tag in illust.tags:
                        tag_name = tag.get('name', '') if isinstance(tag, dict) else tag
                        if isinstance(tag_name, str) and ('R-18' in tag_name or 'r-18' in tag_name):
                            is_r18 = True
                            break
                
                # 根据 R18 模式过滤
                if self.r18_mode == "过滤 R18" and is_r18:
                    continue  # 跳过 R18 作品
                elif self.r18_mode == "仅 R18" and not is_r18:
                    continue  # 跳过非 R18 作品
                filtered_illusts.append(illust)
            
            if not filtered_illusts:
                yield event.plain_result(f"未找到符合当前 R18 模式的排行榜作品 - 模式: {mode}, 日期: {date if date else '最新'}")
                return

            # 限制返回数量
            count = min(len(filtered_illusts), self.return_count)
            illusts_to_show = filtered_illusts[:count]
            
            # 返回结果
            async with aiohttp.ClientSession() as session:
                for illust in illusts_to_show:
                    image_url = illust.image_urls.medium
                    
                    # 设置请求头以绕过 Pixiv 的防盗链
                    headers = {
                        'Referer': 'https://www.pixiv.net/',
                        'User-Agent': 'Mozilla/5.0 (Windows NT 10.0; Win64; x64) AppleWebKit/537.36 (KHTML, like Gecko) Chrome/91.0.4472.124 Safari/537.36'
                    }
                    
                    # 构建标签字符串
                    tags_str = ""
                    for tag in illust.tags:
                        if tag is not None:
                            if isinstance(tag, dict):
                                tag_name = tag.get("name", "")
                                translated_name = tag.get("translated_name", "")
                                if translated_name:
                                    tags_str += f"{tag_name}({translated_name}), "
                                else:
                                    tags_str += f"{tag_name}, "
                            else:
                                tags_str += f"{tag}, "
                    tags_str = tags_str.rstrip(", ")  # 移除最后的逗号和空格
                    
                    # 构建详情信息
                    detail_message = f"作品标题: {illust.title}\n"
                    detail_message += f"作者: {illust.user.name if hasattr(illust, 'user') else '未知'}\n"
                    detail_message += f"排名: {illusts_to_show.index(illust) + 1}\n"
                    detail_message += f"标签: {tags_str}\n"
                    detail_message += f"链接: https://www.pixiv.net/artworks/{illust.id}"
                    
                    async with session.get(image_url, headers=headers) as response:
                        if response.status == 200:
                            img_data = await response.read()
                            yield event.chain_result([Comp.Image.fromBytes(img_data), Comp.Plain(detail_message)])
                        else:
                            yield event.plain_result(f"下载图片失败 - 状态码: {response.status}\n{detail_message}")

            # 在返回结果时，添加过滤信息
            if self.r18_mode == "过滤 R18":
                yield event.plain_result("已过滤 R18 内容。")
            elif self.r18_mode == "仅 R18":
                yield event.plain_result("仅返回 R18 内容。")
        
        except Exception as e:
            logger.error(f"Pixiv 插件：获取排行榜时发生错误 - {e}")
            yield event.plain_result(f"获取排行榜时发生错误: {str(e)}")

    @command("pixiv_related")
    async def pixiv_related(self, event: AstrMessageEvent, illust_id: str = ""):
        """获取与指定作品相关的其他作品"""
        # 检查参数是否为空或为 help
        if not illust_id.strip() or illust_id.strip().lower() == 'help':
            help_text = """# Pixiv 相关作品

## 命令格式
`/pixiv_related <作品ID>`

## 参数说明
- `作品ID`: Pixiv 作品的数字ID

## 示例
- `/pixiv_related 12345678` - 获取ID为12345678的作品的相关作品
"""
            yield event.plain_result(help_text)
            return
        
        # 验证作品ID是否为数字
        if not illust_id.isdigit():
            yield event.plain_result(f"作品ID必须是数字: {illust_id}")
            return
        
        # 验证是否已认证
        if not await self._authenticate():
            yield event.plain_result("Pixiv API 认证失败，请检查配置中的凭据信息。")
            return
        
        logger.info(f"Pixiv 插件：获取相关作品 - ID: {illust_id}")
        try:
            # 调用 API 获取相关作品
            json_result = self.client.illust_related(illust_id)
            if not json_result.illusts:
                yield event.plain_result(f"未找到作品 {illust_id} 的相关作品。")
                return

            # 根据 R18 模式过滤作品
            filtered_illusts = []
            for illust in json_result.illusts:
                tags_list = illust.tags if illust.tags else []
                safe_tags_list = [str(tag) for tag in tags_list if tag is not None]
                # 定义所有可能的 R18 标签变体
                r18_tags = ["r-18", "r18", "R-18", "R18", "R_18", "r_18"]
                is_r18 = any(tag.lower() in r18_tags for tag in safe_tags_list)
                if self.r18_mode == "过滤 R18" and is_r18:
                    continue
                elif self.r18_mode == "仅 R18" and not is_r18:
                    continue
                filtered_illusts.append(illust)
            
            if not filtered_illusts:
                yield event.plain_result(f"未找到符合过滤条件的作品 {illust_id} 相关作品。")
                return

            # 限制返回数量
            illusts_to_show = filtered_illusts[:self.return_count]
            
            # 处理每个相关作品
            for illust in illusts_to_show:
                try:
                    image_url = illust.image_urls.large
                    async with aiohttp.ClientSession() as session:
                        headers = {"Referer": "https://www.pixiv.net/"}
                        async with session.get(image_url, headers=headers) as response:
                            if response.status == 200:
                                img_data = await response.read()
                                tags_str = ""
                                for tag in illust.tags:
                                    if tag is not None:
                                        if isinstance(tag, dict):
                                            tag_name = tag.get("name", "")
                                            translated_name = tag.get("translated_name", "")
                                            if translated_name:
                                                tags_str += f"{tag_name}({translated_name}), "
                                            else:
                                                tags_str += f"{tag_name}, "
                                        else:
                                            tags_str += f"{tag}, "
                                tags_str = tags_str.rstrip(", ")  # 移除最后的逗号和空格
                                detail_message = f"作品标题: {illust.title}\n作者: {illust.user.name}\n标签: {tags_str}\n链接: https://www.pixiv.net/artworks/{illust.id}"
                                yield event.chain_result([Comp.Image.fromBytes(img_data), Comp.Plain(detail_message)])
                            else:
                                logger.error(f"Pixiv 插件：下载图片失败 - 状态码: {response.status}")
                                yield event.plain_result(f"下载图片失败 - 状态码: {response.status}")
                except Exception as e:
                    logger.error(f"Pixiv 插件：处理相关作品时发生错误 - {e}")
                    yield event.plain_result(f"处理相关作品时发生错误: {str(e)}")

            # 在返回结果时，添加过滤信息
            if self.r18_mode == "过滤 R18":
                yield event.plain_result("已过滤 R18 内容。")
            elif self.r18_mode == "仅 R18":
                yield event.plain_result("仅返回 R18 内容。")
        except Exception as e:
            logger.error(f"Pixiv 插件：获取相关作品时发生错误 - {e}")
            yield event.plain_result(f"获取相关作品时发生错误: {str(e)}")

    @command("pixiv_user_search")
    async def pixiv_user_search(self, event: AstrMessageEvent, username: str = ""):
        """搜索 Pixiv 用户"""
        # 检查参数是否为空或为 help
        if not username.strip() or username.strip().lower() == 'help':
            help_text = """# Pixiv 用户搜索

## 命令格式
`/pixiv_user_search <用户名>`

## 参数说明
- `用户名`: 要搜索的 Pixiv 用户名

## 示例
- `/pixiv_user_search 初音ミク` - 搜索名称包含"初音ミク"的用户
- `/pixiv_user_search gomzi` - 搜索名称包含"gomzi"的用户
"""
            yield event.plain_result(help_text)
            return
        
        logger.info(f"Pixiv 插件：正在搜索用户 - {username}")
        
        # 验证是否已认证
        if not await self._authenticate():
            yield event.plain_result("Pixiv API 认证失败，请检查配置中的凭据信息。")
            return
        
        try:
            # 调用 Pixiv API 搜索用户
            json_result = self.client.search_user(username)
            if not json_result or not hasattr(json_result, 'user_previews') or not json_result.user_previews:
                yield event.plain_result(f"未找到用户: {username}")
                return

            # 获取第一个用户
            user_preview = json_result.user_previews[0]
            user = user_preview.user
            
            # 构建用户信息
            user_info = f"用户名: {user.name}\n"
            user_info += f"用户ID: {user.id}\n"
            user_info += f"账号: @{user.account}\n"
            user_info += f"简介: {user.comment if hasattr(user, 'comment') else '无'}\n"
            user_info += f"作品数: {user_preview.illusts_len if hasattr(user_preview, 'illusts_len') else '未知'}\n"
            user_info += f"个人主页: https://www.pixiv.net/users/{user.id}"
            
            # 如果有作品，获取一个作为预览
            if hasattr(user_preview, 'illusts') and user_preview.illusts:
                illust = user_preview.illusts[0]
                
                # 构建结果消息
                async with aiohttp.ClientSession() as session:
                    image_url = illust.image_urls.medium
                    
                    # 设置请求头以绕过 Pixiv 的防盗链
                    headers = {
                        'Referer': 'https://www.pixiv.net/',
                        'User-Agent': 'Mozilla/5.0 (Windows NT 10.0; Win64; x64) AppleWebKit/537.36 (KHTML, like Gecko) Chrome/91.0.4472.124 Safari/537.36'
                    }
                    
                    async with session.get(image_url, headers=headers) as response:
                        if response.status == 200:
                            img_data = await response.read()
                            yield event.chain_result([Comp.Image.fromBytes(img_data), Comp.Plain(user_info)])
                        else:
                            # 如果无法下载图片，只返回文本信息
                            yield event.plain_result(f"{user_info}\n\n[注意] 无法下载预览图片，状态码: {response.status}")
            else:
                # 如果没有作品，只返回用户信息
                yield event.plain_result(user_info)
                
            # 在返回结果时，添加过滤信息
            if self.r18_mode == "过滤 R18":
                yield event.plain_result("已过滤 R18 内容。")
            elif self.r18_mode == "仅 R18":
                yield event.plain_result("仅返回 R18 内容。")
                
        except Exception as e:
            logger.error(f"Pixiv 插件：搜索用户时发生错误 - {e}")
            yield event.plain_result(f"搜索用户时发生错误: {str(e)}")

    @command("pixiv_user_detail")
    async def pixiv_user_detail(self, event: AstrMessageEvent, user_id: str = ""):
        """获取 Pixiv 用户详情"""
        # 检查参数是否为空或为 help
        if not user_id.strip() or user_id.strip().lower() == 'help':
            help_text = """# Pixiv 用户详情

## 命令格式
`/pixiv_user_detail <用户ID>`

## 参数说明
- `用户ID`: Pixiv 用户的数字ID

## 示例
- `/pixiv_user_detail 660788` - 获取ID为660788的用户详情
"""
            yield event.plain_result(help_text)
            return
        
        logger.info(f"Pixiv 插件：正在获取用户详情 - ID: {user_id}")
        
        # 验证用户ID是否为数字
        if not user_id.isdigit():
            yield event.plain_result(f"用户ID必须是数字: {user_id}")
            return
        
        # 验证是否已认证
        if not await self._authenticate():
            yield event.plain_result("Pixiv API 认证失败，请检查配置中的凭据信息。")
            return
        
        try:
            # 调用 Pixiv API 获取用户详情
            json_result = self.client.user_detail(user_id)
            if not json_result or not hasattr(json_result, 'user'):
                yield event.plain_result(f"未找到用户 - ID: {user_id}")
                return
            
            user = json_result.user
            profile = json_result.profile if hasattr(json_result, 'profile') else None
            
            # 构建用户详情信息
            detail_info = f"用户名: {user.name}\n"
            detail_info += f"用户ID: {user.id}\n"
            detail_info += f"账号: @{user.account}\n"
            
            if profile:
                detail_info += f"地区: {profile.region if hasattr(profile, 'region') else '未知'}\n"
                detail_info += f"生日: {profile.birth_day if hasattr(profile, 'birth_day') else '未知'}\n"
                detail_info += f"性别: {profile.gender if hasattr(profile, 'gender') else '未知'}\n"
                detail_info += f"插画数: {profile.total_illusts if hasattr(profile, 'total_illusts') else '未知'}\n"
                detail_info += f"漫画数: {profile.total_manga if hasattr(profile, 'total_manga') else '未知'}\n"
                detail_info += f"小说数: {profile.total_novels if hasattr(profile, 'total_novels') else '未知'}\n"
                detail_info += f"收藏数: {profile.total_illust_bookmarks_public if hasattr(profile, 'total_illust_bookmarks_public') else '未知'}\n"
            
            detail_info += f"简介: {user.comment if hasattr(user, 'comment') else '无'}\n"
            detail_info += f"个人主页: https://www.pixiv.net/users/{user.id}"
            
            # 返回用户详情
            yield event.plain_result(detail_info)
            
            # 在返回结果时，添加过滤信息
            if self.r18_mode == "过滤 R18":
                yield event.plain_result("已过滤 R18 内容。")
            elif self.r18_mode == "仅 R18":
                yield event.plain_result("仅返回 R18 内容。")
            
        except Exception as e:
            logger.error(f"Pixiv 插件：获取用户详情时发生错误 - {e}")
            yield event.plain_result(f"获取用户详情时发生错误: {str(e)}")

    @command("pixiv_user_illusts")
    async def pixiv_user_illusts(self, event: AstrMessageEvent, user_id: str = ""):
        """获取 Pixiv 用户作品"""
        # 检查参数是否为空或为 help
        if not user_id.strip() or user_id.strip().lower() == 'help':
            help_text = """# Pixiv 用户作品

## 命令格式
`/pixiv_user_illusts <用户ID>`

## 参数说明
- `用户ID`: Pixiv 用户的数字ID

## 示例
- `/pixiv_user_illusts 660788` - 获取ID为660788的用户的作品
"""
            yield event.plain_result(help_text)
            return
        
        logger.info(f"Pixiv 插件：正在获取用户作品 - ID: {user_id}")
        
        # 验证用户ID是否为数字
        if not user_id.isdigit():
            yield event.plain_result(f"用户ID必须是数字: {user_id}")
            return
        
        # 验证是否已认证
        if not await self._authenticate():
            yield event.plain_result("Pixiv API 认证失败，请检查配置中的凭据信息。")
            return
        
        try:
            # 调用 Pixiv API 获取用户作品
            json_result = self.client.user_illusts(user_id)
            if not json_result or not hasattr(json_result, 'illusts') or not json_result.illusts:
                yield event.plain_result(f"未找到用户作品 - ID: {user_id}")
                return
            
            # 获取用户名称
            user_name = json_result.illusts[0].user.name if json_result.illusts and hasattr(json_result.illusts[0], 'user') else "未知用户"
            
            # 根据 R18 模式过滤作品
            filtered_illusts = []
            for illust in json_result.illusts:
                # 检查 illust.tags 是否为 None，并确保 tags 是一个列表
                tags_list = illust.tags if illust.tags else []
                
                # 检查 tags_list 中的每个元素是否为字符串且非 None
                safe_tags_list = []
                for tag in tags_list:
                    if isinstance(tag, dict) and 'name' in tag:
                        safe_tags_list.append(tag['name'])
                    elif isinstance(tag, str):
                        safe_tags_list.append(tag)
                
                # 定义所有可能的 R18 标签变体
                r18_tags = ["r-18", "r18", "R-18", "R18", "R_18", "r_18"]
                is_r18 = any(tag.lower() in r18_tags for tag in safe_tags_list)
                if self.r18_mode == "过滤 R18" and is_r18:
                    continue  # 跳过 R18 作品
                elif self.r18_mode == "仅 R18" and not is_r18:
                    continue  # 跳过非 R18 作品
                filtered_illusts.append(illust)
            
            if not filtered_illusts:
                yield event.plain_result(f"未找到符合当前 R18 模式的作品 - 用户: {user_name}({user_id})")
                return
            
            # 限制返回数量
            count = min(len(filtered_illusts), self.return_count)
            illusts_to_show = filtered_illusts[:count]
            filtered_count = len(filtered_illusts)

            if self.r18_mode == "过滤 R18" and len(json_result.illusts) > filtered_count:
                yield event.plain_result(f"部分 R18 内容已被过滤 (找到 {len(json_result.illusts)} 个，过滤后剩 {filtered_count} 个)。")

            count_to_send = min(self.return_count, filtered_count) 
            if count_to_send > 0:
                illusts_to_send = random.sample(filtered_illusts, count_to_send)
            else:
                illusts_to_send = [] # 如果过滤后为0，则发送空列表

            # 发送选定的插画
            if not illusts_to_send:
                 logger.info(f"用户 {user_id} 没有符合条件的插画可供发送。") # 可以加个日志
                 # 此处不需要 yield 消息，因为之前的逻辑已经处理了无结果的情况

            for illust in illusts_to_send:
                # 优化标签格式
                tags_str = self._format_tags(illust.tags)

                # 构建详情信息
                detail_message = f"作品标题: {illust.title}\n"
                detail_message += f"作者: {user_name}\n"
                detail_message += f"标签: {tags_str}\n"
                detail_message += f"链接: https://www.pixiv.net/artworks/{illust.id}"
                
                # 尝试下载并发送图片
                image_url = illust.image_urls.medium
                try:
                    async with aiohttp.ClientSession() as session:
                        async with session.get(image_url, headers={'Referer': 'https://app-api.pixiv.net/'}, proxy=self.proxy) as response:
                            if response.status == 200:
                                img_data = await response.read()
                                # 发送图片和文字
                                yield event.chain_result([Comp.Image.fromBytes(img_data), Comp.Plain(detail_message)])
                            else:
                                logger.error(f"Pixiv 插件：下载图片失败 - 状态码: {response.status}, URL: {image_url}")
                                # 如果下载失败，只发送文字信息
                                yield event.plain_result(f"图片下载失败，仅发送信息：\n{detail_message}")
                except Exception as img_e:
                    logger.error(f"Pixiv 插件：下载或处理图片时发生错误 - {img_e}, URL: {image_url}")
                    yield event.plain_result(f"图片处理失败，仅发送信息：\n{detail_message}")
        
            # 在返回结果时，添加过滤信息
            if self.r18_mode == "过滤 R18":
                yield event.plain_result("已过滤 R18 内容。")
            elif self.r18_mode == "仅 R18":
                yield event.plain_result("仅返回 R18 内容。")
        
        except Exception as e:
            logger.error(f"Pixiv 插件：获取用户作品时发生错误 - {e}")
            yield event.plain_result(f"获取用户作品时发生错误: {str(e)}")

    @command("pixiv_novel")
    async def pixiv_novel(self, event: AstrMessageEvent, tags: str):
        """处理 /pixiv_novel 命令，搜索 Pixiv 小说"""
        # 检查参数是否为空或为 help
        if not tags.strip() or tags.strip().lower() == 'help':
            help_text = """# Pixiv 小说搜索

## 命令格式
`/pixiv_novel <标签1>,<标签2>,...`

## 参数说明
- `标签`: 搜索的标签，多个标签用英文逗号分隔

## 示例
- `/pixiv_novel 恋愛` - 搜索标签为"恋愛"的小说
- `/pixiv_novel 百合,GL` - 搜索同时包含"百合"和"GL"标签的小说
"""
            yield event.plain_result(help_text)
            return
        
        logger.info(f"Pixiv 插件：正在搜索小说 - 标签: {tags}")
        
        # 验证是否已认证
        if not await self._authenticate():
            yield event.plain_result("Pixiv API 认证失败，请检查配置中的凭据信息。")
            return
        
        try:
            # 调用 Pixiv API 搜索小说
            search_result = self.client.search_novel(tags, search_target="partial_match_for_tags") # 或 'exact_match_for_tags'
            initial_novels = search_result.novels if search_result.novels else []
            initial_count = len(initial_novels)

            if not initial_novels:
                yield event.plain_result(f"未找到相关小说: {tags}")
                return

            # 根据 R18 模式过滤小说
            filtered_novels = []
            # 定义所有可能的 R18 和 R-18G 标签变体 (忽略大小写)
            r18_tags_lower = {"r-18", "r18", "r_18", "r-18g", "r18g", "r_18g"}

            for novel in initial_novels:
                safe_tags_list = self._get_safe_tags(novel) # 使用辅助函数获取标签
                is_r18_or_g = any(tag.lower() in r18_tags_lower for tag in safe_tags_list)

                if self.r18_mode == "过滤 R18" and is_r18_or_g:
                    continue  # 跳过 R18 或 R-18G 小说
                elif self.r18_mode == "仅 R18" and not is_r18_or_g:
                    continue  # 跳过非 R18 或 R-18G 小说
                # 如果是 "允许 R18" 或 过滤/仅R18 模式下符合条件，则添加
                filtered_novels.append(novel)

            filtered_count = len(filtered_novels)

            if self.r18_mode == "过滤 R18" and initial_count > filtered_count:
                yield event.plain_result(f"部分 R18/R-18G 内容已被过滤 (找到 {initial_count} 个，过滤后剩 {filtered_count} 个)。")

            if not filtered_novels:
                if self.r18_mode == "过滤 R18" and initial_count > 0:
                    yield event.plain_result("所有找到的小说均为 R18/R-18G 内容，已被过滤。")
                elif self.r18_mode == "仅 R18" and initial_count > 0:
                    yield event.plain_result("未找到符合条件的 R18/R-18G 小说。")
                return # 没有可发送的内容，直接返回

            # 限制返回数量
            count_to_send = min(filtered_count, self.return_count) # 确定实际要发送的数量
            if count_to_send > 0:
                novels_to_show = random.sample(filtered_novels, count_to_send)
            else:
                novels_to_show = [] # 如果过滤后为0，则发送空列表

            # 返回结果
            if not novels_to_show:
                 logger.info("没有符合条件的小说可供发送。") # 可以加个日志

            for novel in novels_to_show:
                # 构建标签字符串 (使用辅助函数)
                tags_str = self._format_tags(novel.tags)

                # 构建详情信息
                detail_message = f"小说标题: {novel.title}\n"
                detail_message += f"作者: {novel.user.name if hasattr(novel, 'user') else '未知'}\n"
                detail_message += f"标签: {tags_str}\n"
                detail_message += f"字数: {novel.text_length if hasattr(novel, 'text_length') else '未知'}\n"
                if hasattr(novel, 'series') and novel.series:
                    detail_message += f"系列: {novel.series.title if hasattr(novel.series, 'title') else '未知'}\n"
                detail_message += f"链接: https://www.pixiv.net/novel/show.php?id={novel.id}"

                # 返回小说信息
                yield event.plain_result(detail_message)

        except Exception as e:
            logger.error(f"Pixiv 插件：搜索小说时发生错误 - {e}")
            yield event.plain_result(f"搜索小说时发生错误: {str(e)}")

    async def terminate(self):
        """插件终止时调用的清理函数"""
        logger.info("Pixiv 搜索插件已停用。")
        pass
=======
import asyncio
import random
from pathlib import Path
from typing import Optional, List, Dict, Any 
import aiohttp 

# AstrBot 核心库导入
from astrbot.api.event import filter, AstrMessageEvent, MessageEventResult
from astrbot.api.star import Context, Star, register
from astrbot.api import logger  # 导入全局 logger
import astrbot.api.message_components as Comp
from astrbot.api.all import command  # 导入 command 装饰器

# 尝试导入 pixivpy 库
try:
    from pixivpy3 import AppPixivAPI
except ImportError:
    logger.error("Pixiv 插件依赖库 'pixivpy' 未安装。请确保 requirements.txt 文件存在且内容正确，然后重载插件或重启 AstrBot。")
    raise ImportError("pixivpy not found, please install it.")

@register(
    "pixiv_search",
    "vmoranv",
    "Pixiv 图片搜索",
    "1.0.0",
    "https://github.com/vmoranv/astrbot_plugin_pixiv_search"
)
class PixivSearchPlugin(Star):
    """
    AstrBot 插件，用于通过 Pixiv API 搜索插画。
    配置通过 AstrBot WebUI 进行管理。
    用法:
        /pixiv <标签1>,<标签2>,...  搜索 Pixiv 插画
        /pixiv help                 查看帮助信息
    可在配置中设置认证信息、返回数量和 R18 过滤模式。
    """
    def __init__(self, context: Context, config: Dict[str, Any]):
        """初始化 Pixiv 插件"""
        super().__init__(context)  # 调用父类的初始化方法
        self.config = config
        self.client = AppPixivAPI()  # 移除 client_id 和 client_secret
        self.authenticated = False
        self.proxy = self.config.get("proxy", None)
        self.refresh_token = self.config.get("refresh_token", None)
        self.return_count = self.config.get("return_count", 1)
        self.r18_mode = self.config.get("r18_mode", "过滤 R18")
        
        # 记录初始化信息
        logger.info(f"Pixiv 插件配置加载：refresh_token={'已设置' if self.refresh_token else '未设置'}, return_count={self.return_count}, r18_mode='{self.r18_mode}'")
        
    @staticmethod
    def info() -> Dict[str, Any]:
        """返回插件元数据"""
        return {
            "name": "pixiv_search",
            "author": "vmoranv",
            "description": "Pixiv 图片搜索",
            "version": "1.0.0",
            "homepage": "https://github.com/vmoranv/astrbot_plugin_pixiv_search"
        }

    async def _authenticate(self) -> bool:
        """尝试使用配置的凭据进行 Pixiv API 认证"""
        if self.authenticated:
            return True

        logger.info("Pixiv 插件：尝试进行 Pixiv API 认证...")
        try:
            if self.refresh_token:
                logger.info("使用 Refresh Token 进行认证...")
                self.client.auth(refresh_token=self.refresh_token)  # 仅使用 refresh_token
                self.authenticated = True
                logger.info("Pixiv 插件：认证成功。")
                return True
            else:
                logger.error("Pixiv 插件：未提供有效的 Refresh Token，无法进行认证。")
                return False

        except Exception as e:
            logger.error(f"Pixiv 插件：认证失败 - 异常类型: {type(e)}, 错误信息: {e}, 异常详情: {e.__dict__}")
            logger.warning("Pixiv 插件：API 认证失败，请检查配置中的凭据信息。")
            return False

    @command("pixiv")
    async def pixiv(self, event: AstrMessageEvent, tags: str):
        """处理 /pixiv 命令，默认为标签搜索功能"""
        # 帮助信息处理
        if tags.strip().lower() == "help":
            yield self.pixiv_help(event)
            return

        # 验证是否已认证
        if not await self._authenticate():
            yield event.plain_result("Pixiv API 认证失败，请检查配置中的凭据信息。")
            return

        # 标签搜索处理
        logger.info(f"Pixiv 插件：正在搜索标签 - {tags}")
        try:
            # 调用 Pixiv API 搜索插画
            search_result = self.client.search_illust(tags, search_target="partial_match_for_tags")
            initial_illusts = search_result.illusts if search_result.illusts else []
            initial_count = len(initial_illusts)

            if not initial_illusts:
                yield event.plain_result("未找到相关插画。")
                return

            # 根据 R18 模式过滤作品
            filtered_illusts = []
            if self.r18_mode == "过滤 R18":
                for illust in initial_illusts:
                    tags_list = self._get_safe_tags(illust)
                    # 定义所有可能的 R18 标签变体 (忽略大小写)
                    r18_tags_lower = {"r-18", "r18", "r_18"}
                    is_r18 = any(tag.lower() in r18_tags_lower for tag in tags_list)
                    if not is_r18:
                        filtered_illusts.append(illust)
            elif self.r18_mode == "仅 R18":
                for illust in initial_illusts:
                    tags_list = self._get_safe_tags(illust)
                    # 定义所有可能的 R18 标签变体 (忽略大小写)
                    r18_tags_lower = {"r-18", "r18", "r_18"}
                    is_r18 = any(tag.lower() in r18_tags_lower for tag in tags_list)
                    if is_r18:
                        filtered_illusts.append(illust)
            else: # 允许 R18
                filtered_illusts = initial_illusts

            filtered_count = len(filtered_illusts)

            # --- 开始：将过滤状态消息移到这里 ---
            if self.r18_mode == "过滤 R18" and initial_count > filtered_count:
                yield event.plain_result(f"部分 R18 内容已被过滤 (找到 {initial_count} 个，过滤后剩 {filtered_count} 个)。")
            # 可选：如果想在"仅 R18"模式下也提示，可以取消下面注释
            # elif self.r18_mode == "仅 R18":
            #     yield event.plain_result(f"仅显示 R18 内容 (找到 {filtered_count} 个)。")

            if not filtered_illusts:
                if self.r18_mode == "过滤 R18" and initial_count > 0:
                    yield event.plain_result("所有找到的作品均为 R18 内容，已被过滤。")
                # else: # 如果初始就没找到，前面已经处理过了
                #     yield event.plain_result("未找到符合条件的相关插画。")
                return # 没有可发送的内容，直接返回
            # --- 结束：过滤状态消息 ---

            # 随机选择或按顺序选择指定数量的作品发送
            # illusts_to_send = random.sample(filtered_illusts, min(self.return_count, len(filtered_illusts)))
            count_to_send = min(self.return_count, filtered_count)
            if count_to_send > 0:
                illusts_to_send = random.sample(filtered_illusts, count_to_send)
            else:
                illusts_to_send = []

            # 发送选定的插画
            for illust in illusts_to_send:
                # 优化标签格式
                tags_str = self._format_tags(illust.tags)

                # 构建详情信息
                detail_message = f"作品标题: {illust.title}\n作者: {illust.user.name}\n标签: {tags_str}\n链接: https://www.pixiv.net/artworks/{illust.id}"

                # 尝试下载并发送图片
                image_url = illust.image_urls.medium # 或者 large
                try:
                    async with aiohttp.ClientSession() as session:
                        async with session.get(image_url, headers={'Referer': 'https://app-api.pixiv.net/'}, proxy=self.proxy) as response:
                            if response.status == 200:
                                img_data = await response.read()
                                # 发送图片和文字
                                yield event.chain_result([Comp.Image.fromBytes(img_data), Comp.Plain(detail_message)])
                            else:
                                logger.error(f"Pixiv 插件：下载图片失败 - 状态码: {response.status}, URL: {image_url}")
                                # 如果下载失败，只发送文字信息
                                yield event.plain_result(f"图片下载失败，仅发送信息：\n{detail_message}")
                except Exception as img_e:
                    logger.error(f"Pixiv 插件：下载或处理图片时发生错误 - {img_e}, URL: {image_url}")
                    yield event.plain_result(f"图片处理失败，仅发送信息：\n{detail_message}")

            # --- 移除这里的旧过滤状态消息 ---
            # # 在返回结果时，添加过滤信息 (旧位置)
            # if self.r18_mode == "过滤 R18":
            #     yield event.plain_result("已过滤 R18 内容。")
            # elif self.r18_mode == "仅 R18":
            #     yield event.plain_result("仅返回 R18 内容。")

        except Exception as e:
            logger.error(f"Pixiv 插件：搜索插画时发生错误 - {e}")
            yield event.plain_result(f"搜索插画时发生错误: {str(e)}")

    # --- 辅助函数 ---
    def _get_safe_tags(self, illust) -> List[str]:
        """安全地获取插画的标签列表，处理 None 和非字典/字符串的情况"""
        if not illust or not hasattr(illust, 'tags') or not illust.tags:
            return []
        
        tags_list = []
        if isinstance(illust.tags, list):
            for tag_item in illust.tags:
                if isinstance(tag_item, dict):
                    tags_list.append(tag_item.get("name", ""))
                elif isinstance(tag_item, str):
                    tags_list.append(tag_item)
                # 可以选择记录未知类型的标签项
                # else:
                #     logger.warning(f"发现未知的标签项类型: {type(tag_item)} - {tag_item}")
        # 如果 illust.tags 不是列表，也尝试处理（尽管不常见）
        elif isinstance(illust.tags, dict):
             tags_list.append(illust.tags.get("name", ""))
        elif isinstance(illust.tags, str):
             tags_list.append(illust.tags)

        return [tag for tag in tags_list if tag] # 过滤空字符串

    def _format_tags(self, tags_data) -> str:
        """格式化标签数据为易读字符串"""
        if not tags_data:
            return "无"
        
        tags_str = ""
        if isinstance(tags_data, list):
            for tag in tags_data:
                if tag is not None:
                    if isinstance(tag, dict):
                        tag_name = tag.get("name", "")
                        translated_name = tag.get("translated_name") # 不设默认值，以便区分
                        if translated_name and translated_name != tag_name: # 仅当翻译名有效且不同时显示
                            tags_str += f"{tag_name}({translated_name}), "
                        elif tag_name:
                            tags_str += f"{tag_name}, "
                    elif isinstance(tag, str) and tag:
                        tags_str += f"{tag}, "
            return tags_str.rstrip(", ") if tags_str else "无"
        # 对非列表形式的 tags_data 做简单处理（虽然不常见）
        elif isinstance(tags_data, dict):
            tag_name = tags_data.get("name", "")
            translated_name = tags_data.get("translated_name")
            if translated_name and translated_name != tag_name:
                return f"{tag_name}({translated_name})"
            elif tag_name:
                return tag_name
        elif isinstance(tags_data, str):
            return tags_data
            
        return "格式无法解析"

    @command("pixiv_help")
    async def pixiv_help(self, event: AstrMessageEvent):
        """生成并返回帮助信息"""
        help_text = """# Pixiv 搜索插件使用帮助

## 基本命令
- `/pixiv <标签1>,<标签2>,...` - 搜索含有指定标签的插画
- `/pixiv_help` - 显示此帮助信息

## 高级命令
- `/pixiv_recommended` - 获取推荐作品
- `/pixiv_user_search <用户名>` - 搜索Pixiv用户
- `/pixiv_user_detail <用户ID>` - 获取指定用户的详细信息
- `/pixiv_user_illusts <用户ID>` - 获取指定用户的作品
- `/pixiv_novel <标签1>,<标签2>,...` - 搜索小说
- `/pixiv_ranking [mode] [date]` - 获取排行榜作品
- `/pixiv_related <作品ID>` - 获取与指定作品相关的其他作品

## 配置说明
- 当前 R18 模式: {r18_mode}
- 当前返回数量: {return_count}

## 注意事项
- 标签可以使用中文、英文或日文
- 多个标签使用英文逗号(,)分隔
- 获取用户作品或相关作品时，ID必须为数字
- 日期必须采用 YYYY-MM-DD 格式
- 使用 `/命令` 或 `/命令 help` 可获取每个命令的详细说明
    """.format(
            r18_mode=self.r18_mode,
            return_count=self.return_count
        )
        
        # 直接返回文本，不转为图片
        yield event.plain_result(help_text)

    @command("pixiv_recommended")
    async def pixiv_recommended(self, event: AstrMessageEvent, args: str = ""):
        """获取 Pixiv 推荐作品"""
        # 直接获取推荐作品，不显示帮助信息
        
        # 验证是否已认证
        if not await self._authenticate():
            yield event.plain_result("Pixiv API 认证失败，请检查配置中的凭据信息。")
            return

        logger.info("Pixiv 插件：获取推荐作品")
        try:
            # 调用 API 获取推荐作品
            json_result = self.client.illust_recommended()
            initial_illusts = json_result.illusts if json_result.illusts else []
            initial_count = len(initial_illusts)

            if not initial_illusts:
                yield event.plain_result("未找到推荐作品。")
                return

            # 根据 R18 模式过滤作品
            filtered_illusts = []
            # 定义所有可能的 R18 和 R-18G 标签变体
            r18_tags_lower = {"r-18", "r18", "r_18", "r-18g", "r18g", "r_18g", "R-18", "R18", "R_18", "R-18G", "R18G", "R_18G"}

            for illust in initial_illusts:
                safe_tags_list = self._get_safe_tags(illust) # 使用辅助函数
                is_r18_or_g = any(tag.lower() in r18_tags_lower for tag in safe_tags_list)

                if self.r18_mode == "过滤 R18" and is_r18_or_g:
                    continue
                elif self.r18_mode == "仅 R18" and not is_r18_or_g:
                    continue
                filtered_illusts.append(illust)

            filtered_count = len(filtered_illusts)

            # --- 开始：将过滤状态消息移到这里 ---
            if self.r18_mode == "过滤 R18" and initial_count > filtered_count:
                yield event.plain_result(f"部分 R18/R-18G 推荐作品已被过滤 (找到 {initial_count} 个，过滤后剩 {filtered_count} 个)。")
            # 可选：如果想在"仅 R18"模式下也提示，可以取消下面注释
            # elif self.r18_mode == "仅 R18":
            #     yield event.plain_result(f"仅显示 R18/R-18G 推荐作品 (找到 {filtered_count} 个)。")

            if not filtered_illusts:
                if self.r18_mode == "过滤 R18" and initial_count > 0:
                    yield event.plain_result("所有找到的推荐作品均为 R18/R-18G 内容，已被过滤。")
                elif self.r18_mode == "仅 R18" and initial_count > 0:
                     yield event.plain_result("未找到符合条件的 R18/R-18G 推荐作品。")
                return
            
            count_to_send = min(self.return_count, filtered_count) # 确定实际要发送的数量
            if count_to_send > 0:
                illusts_to_send = random.sample(filtered_illusts, count_to_send)
            else:
                illusts_to_send = []

            # 处理每个选定的推荐作品
            if not illusts_to_send:
                 logger.info("没有符合条件的推荐作品可供发送。")

            for illust in illusts_to_send:
                try:
                    # 优先选择 large，其次 medium
                    image_url = illust.image_urls.large if hasattr(illust.image_urls, 'large') else illust.image_urls.medium
                    async with aiohttp.ClientSession() as session:
                        # 使用正确的 Referer
                        async with session.get(image_url, headers={'Referer': 'https://app-api.pixiv.net/'}, proxy=self.proxy) as response:
                            if response.status == 200:
                                img_data = await response.read()

                                # 使用辅助函数格式化标签
                                tags_str = self._format_tags(illust.tags)

                                detail_message = f"作品标题: {illust.title}\n作者: {illust.user.name}\n标签: {tags_str}\n链接: https://www.pixiv.net/artworks/{illust.id}"
                                yield event.chain_result([Comp.Image.fromBytes(img_data), Comp.Plain(detail_message)])
                            else:
                                logger.error(f"Pixiv 插件：下载推荐图片失败 - 状态码: {response.status}, URL: {image_url}")
                                # 如果下载失败，只发送文字信息
                                tags_str = self._format_tags(illust.tags)
                                detail_message = f"作品标题: {illust.title}\n作者: {illust.user.name}\n标签: {tags_str}\n链接: https://www.pixiv.net/artworks/{illust.id}"
                                yield event.plain_result(f"图片下载失败({response.status})，仅发送信息：\n{detail_message}")
                except Exception as img_e:
                    logger.error(f"Pixiv 插件：处理推荐作品时发生错误 - {img_e}, Illust ID: {illust.id}")
                    tags_str = self._format_tags(illust.tags)
                    detail_message = f"作品标题: {illust.title}\n作者: {illust.user.name}\n标签: {tags_str}\n链接: https://www.pixiv.net/artworks/{illust.id}"
                    yield event.plain_result(f"图片处理失败，仅发送信息：\n{detail_message}")

            # --- 移除旧的过滤信息提示 ---
            # if self.r18_mode == "过滤 R18":
            #     yield event.plain_result("已过滤 R18 内容。")
            # elif self.r18_mode == "仅 R18":
            #     yield event.plain_result("仅返回 R18 内容。")
        except Exception as e:
            logger.error(f"Pixiv 插件：获取推荐作品时发生错误 - {e}")
            yield event.plain_result(f"获取推荐作品时发生错误: {str(e)}")

    @command("pixiv_user")
    async def pixiv_user_cmd(self, event: AstrMessageEvent, user_id: str):
        """处理 /pixiv_user <用户ID> 命令，获取用户作品"""
        # 验证用户ID是否为数字
        if not user_id.isdigit():
            yield event.plain_result(f"用户ID必须是数字: {user_id}")
            return

        # 验证是否已认证
        if not await self._authenticate():
            yield event.plain_result("Pixiv API 认证失败，请检查配置中的凭据信息。")
            return

        logger.info(f"Pixiv 插件：获取用户作品 - ID: {user_id}")
        try:
            # 调用 API 获取用户作品
            json_result = self.client.user_illusts(user_id)
            if not json_result.illusts:
                yield event.plain_result(f"未找到用户 {user_id} 的作品。")
                return

            # 根据 R18 模式过滤作品
            filtered_illusts = []
            for illust in json_result.illusts:
                tags_list = illust.tags if illust.tags else []
                safe_tags_list = [str(tag) for tag in tags_list if tag is not None]
                # 定义所有可能的 R18 标签变体
                r18_tags = ["r-18", "r18", "R-18", "R18", "R_18", "r_18"]
                is_r18 = any(tag.lower() in r18_tags for tag in safe_tags_list)
                if self.r18_mode == "过滤 R18" and is_r18:
                    continue
                elif self.r18_mode == "仅 R18" and not is_r18:
                    continue
                filtered_illusts.append(illust)
            
            if not filtered_illusts:
                yield event.plain_result(f"未找到符合过滤条件的用户 {user_id} 作品。")
                return

            # 限制返回数量
            illusts_to_show = filtered_illusts[:self.return_count]
            
            # 处理每个用户作品
            for illust in illusts_to_show:
                try:
                    image_url = illust.image_urls.large
                    async with aiohttp.ClientSession() as session:
                        headers = {"Referer": "https://www.pixiv.net/"}
                        async with session.get(image_url, headers=headers) as response:
                            if response.status == 200:
                                img_data = await response.read()
                                tags_str = ""
                                for tag in illust.tags:
                                    if tag is not None:
                                        if isinstance(tag, dict):
                                            tag_name = tag.get("name", "")
                                            translated_name = tag.get("translated_name", "")
                                            if translated_name:
                                                tags_str += f"{tag_name}({translated_name}), "
                                            else:
                                                tags_str += f"{tag_name}, "
                                        else:
                                            tags_str += f"{tag}, "
                                tags_str = tags_str.rstrip(", ")  # 移除最后的逗号和空格
                                detail_message = f"作品标题: {illust.title}\n作者: {illust.user.name}\n标签: {tags_str}\n链接: https://www.pixiv.net/artworks/{illust.id}"
                                yield event.chain_result([Comp.Image.fromBytes(img_data), Comp.Plain(detail_message)])
                            else:
                                logger.error(f"Pixiv 插件：下载图片失败 - 状态码: {response.status}")
                                yield event.plain_result(f"下载图片失败 - 状态码: {response.status}")
                except Exception as e:
                    logger.error(f"Pixiv 插件：处理用户作品时发生错误 - {e}")
                    yield event.plain_result(f"处理用户作品时发生错误: {str(e)}")

            # 在返回结果时，添加过滤信息
            if self.r18_mode == "过滤 R18":
                yield event.plain_result("已过滤 R18 内容。")
            elif self.r18_mode == "仅 R18":
                yield event.plain_result("仅返回 R18 内容。")
        except Exception as e:
            logger.error(f"Pixiv 插件：获取用户作品时发生错误 - {e}")
            yield event.plain_result(f"获取用户作品时发生错误: {str(e)}")

    @command("pixiv_ranking")
    async def pixiv_ranking(self, event: AstrMessageEvent, args: str = ""):
        """获取 Pixiv 排行榜作品"""
        args_list = args.strip().split() if args.strip() else []
        
        # 如果没有传入参数或者第一个参数是 'help'，显示帮助信息
        if not args_list or args_list[0].lower() == 'help':
            help_text = """# Pixiv 排行榜查询

## 命令格式
`/pixiv_ranking [mode] [date]`

## 参数说明
- `mode`: 排行榜模式，可选值：
  - 常规模式: day(默认), week, month, day_male, day_female, week_original, week_rookie, day_manga
  - R18模式(需开启R18): day_r18, day_male_r18, day_female_r18, week_r18, week_r18g
- `date`: 日期，格式为 YYYY-MM-DD，可选，默认为最新

## 示例
- `/pixiv_ranking` - 获取默认（每日）排行榜
- `/pixiv_ranking week` - 获取每周排行榜
- `/pixiv_ranking day 2023-05-01` - 获取2023年5月1日的每日排行榜
- `/pixiv_ranking day_r18` - 获取R18每日排行榜（需开启R18模式）
"""
            yield event.plain_result(help_text)
            return

        # 解析参数
        mode = args_list[0] if len(args_list) > 0 else "day"
        date = args_list[1] if len(args_list) > 1 else None
        
        # 验证模式参数
        valid_modes = [
            "day", "week", "month", "day_male", "day_female", 
            "week_original", "week_rookie", "day_manga",
            "day_r18", "day_male_r18", "day_female_r18", "week_r18", "week_r18g"
        ]
        
        if mode not in valid_modes:
            yield event.plain_result(f"无效的排行榜模式: {mode}\n请使用 `/pixiv_ranking help` 查看支持的模式")
            return
        
        # 验证日期格式（如果提供了日期）
        if date:
            try:
                # 简单验证日期格式
                year, month, day = date.split('-')
                if not (len(year) == 4 and len(month) == 2 and len(day) == 2):
                    raise ValueError("日期格式不正确")
            except Exception:
                yield event.plain_result(f"无效的日期格式: {date}\n日期应为 YYYY-MM-DD 格式")
                return

        # 检查 R18 权限
        if "r18" in mode and self.r18_mode == "过滤 R18":
            yield event.plain_result("当前 R18 模式设置为「过滤 R18」，无法使用 R18 相关排行榜。")
            return
        
        logger.info(f"Pixiv 插件：正在获取排行榜 - 模式: {mode}, 日期: {date if date else '最新'}")
        
        # 验证是否已认证
        if not await self._authenticate():
            yield event.plain_result("Pixiv API 认证失败，请检查配置中的凭据信息。")
            return

        try:
            # 调用 Pixiv API 获取排行榜
            ranking_result = self.client.illust_ranking(mode=mode, date=date)
            if not ranking_result.illusts:
                yield event.plain_result(f"未找到排行榜作品 - 模式: {mode}, 日期: {date if date else '最新'}")
                return

            # 根据 R18 模式过滤作品
            filtered_illusts = []
            for illust in ranking_result.illusts:
                # 检查作品是否为 R18
                is_r18 = False
                if hasattr(illust, 'tags') and illust.tags:
                    for tag in illust.tags:
                        tag_name = tag.get('name', '') if isinstance(tag, dict) else tag
                        if isinstance(tag_name, str) and ('R-18' in tag_name or 'r-18' in tag_name):
                            is_r18 = True
                            break
                
                # 根据 R18 模式过滤
                if self.r18_mode == "过滤 R18" and is_r18:
                    continue  # 跳过 R18 作品
                elif self.r18_mode == "仅 R18" and not is_r18:
                    continue  # 跳过非 R18 作品
                filtered_illusts.append(illust)
            
            if not filtered_illusts:
                yield event.plain_result(f"未找到符合当前 R18 模式的排行榜作品 - 模式: {mode}, 日期: {date if date else '最新'}")
                return

            # 限制返回数量
            count = min(len(filtered_illusts), self.return_count)
            illusts_to_show = filtered_illusts[:count]
            
            # 返回结果
            async with aiohttp.ClientSession() as session:
                for illust in illusts_to_show:
                    image_url = illust.image_urls.medium
                    
                    # 设置请求头以绕过 Pixiv 的防盗链
                    headers = {
                        'Referer': 'https://www.pixiv.net/',
                        'User-Agent': 'Mozilla/5.0 (Windows NT 10.0; Win64; x64) AppleWebKit/537.36 (KHTML, like Gecko) Chrome/91.0.4472.124 Safari/537.36'
                    }
                    
                    # 构建标签字符串
                    tags_str = ""
                    for tag in illust.tags:
                        if tag is not None:
                            if isinstance(tag, dict):
                                tag_name = tag.get("name", "")
                                translated_name = tag.get("translated_name", "")
                                if translated_name:
                                    tags_str += f"{tag_name}({translated_name}), "
                                else:
                                    tags_str += f"{tag_name}, "
                            else:
                                tags_str += f"{tag}, "
                    tags_str = tags_str.rstrip(", ")  # 移除最后的逗号和空格
                    
                    # 构建详情信息
                    detail_message = f"作品标题: {illust.title}\n"
                    detail_message += f"作者: {illust.user.name if hasattr(illust, 'user') else '未知'}\n"
                    detail_message += f"排名: {illusts_to_show.index(illust) + 1}\n"
                    detail_message += f"标签: {tags_str}\n"
                    detail_message += f"链接: https://www.pixiv.net/artworks/{illust.id}"
                    
                    async with session.get(image_url, headers=headers) as response:
                        if response.status == 200:
                            img_data = await response.read()
                            yield event.chain_result([Comp.Image.fromBytes(img_data), Comp.Plain(detail_message)])
                        else:
                            yield event.plain_result(f"下载图片失败 - 状态码: {response.status}\n{detail_message}")

            # 在返回结果时，添加过滤信息
            if self.r18_mode == "过滤 R18":
                yield event.plain_result("已过滤 R18 内容。")
            elif self.r18_mode == "仅 R18":
                yield event.plain_result("仅返回 R18 内容。")
        
        except Exception as e:
            logger.error(f"Pixiv 插件：获取排行榜时发生错误 - {e}")
            yield event.plain_result(f"获取排行榜时发生错误: {str(e)}")

    @command("pixiv_related")
    async def pixiv_related(self, event: AstrMessageEvent, illust_id: str):
        """处理 /pixiv_related <作品ID> 命令，获取相关作品"""
        # 检查参数是否为空或为 help
        if not illust_id.strip() or illust_id.strip().lower() == 'help':
            help_text = """# Pixiv 相关作品

## 命令格式
`/pixiv_related <作品ID>`

## 参数说明
- `作品ID`: Pixiv 作品的数字ID

## 示例
- `/pixiv_related 12345678` - 获取ID为12345678的作品的相关作品
"""
            yield event.plain_result(help_text)
            return
        
        # 验证作品ID是否为数字
        if not illust_id.isdigit():
            yield event.plain_result(f"作品ID必须是数字: {illust_id}")
            return
        
        # 验证是否已认证
        if not await self._authenticate():
            yield event.plain_result("Pixiv API 认证失败，请检查配置中的凭据信息。")
            return
        
        logger.info(f"Pixiv 插件：获取相关作品 - ID: {illust_id}")
        try:
            # 调用 API 获取相关作品
            json_result = self.client.illust_related(illust_id)
            initial_illusts = json_result.illusts if json_result.illusts else []
            initial_count = len(initial_illusts)

            if not initial_illusts:
                yield event.plain_result(f"未找到与作品 {illust_id} 相关的作品。")
                return

            # 根据 R18 模式过滤作品
            filtered_illusts = []
            # 定义所有可能的 R18 和 R-18G 标签变体 (忽略大小写)
            r18_tags_lower = {"r-18", "r18", "r_18", "r-18g", "r18g", "r_18g", "R-18", "R18", "R_18", "R-18G", "R18G", "R_18G"}

            for illust in initial_illusts:
                safe_tags_list = self._get_safe_tags(illust) # 使用辅助函数
                is_r18_or_g = any(tag.lower() in r18_tags_lower for tag in safe_tags_list)

                if self.r18_mode == "过滤 R18" and is_r18_or_g:
                    continue
                elif self.r18_mode == "仅 R18" and not is_r18_or_g:
                    continue
                filtered_illusts.append(illust)

            filtered_count = len(filtered_illusts)

            if self.r18_mode == "过滤 R18" and initial_count > filtered_count:
                yield event.plain_result(f"部分 R18/R-18G 相关作品已被过滤 (找到 {initial_count} 个，过滤后剩 {filtered_count} 个)。")

            if not filtered_illusts:
                if self.r18_mode == "过滤 R18" and initial_count > 0:
                    yield event.plain_result(f"所有找到的相关作品均为 R18/R-18G 内容，已被过滤。")
                elif self.r18_mode == "仅 R18" and initial_count > 0:
                     yield event.plain_result(f"未找到符合条件的 R18/R-18G 相关作品。")
                return

            count_to_send = min(self.return_count, filtered_count) # 确定实际要发送的数量
            if count_to_send > 0:
                illusts_to_send = random.sample(filtered_illusts, count_to_send)
            else:
                illusts_to_send = []

            # 处理每个选定的相关作品
            if not illusts_to_send:
                 logger.info("没有符合条件的相关作品可供发送。")

            for illust in illusts_to_send:
                try:
                    # 优先选择 large，其次 medium
                    image_url = illust.image_urls.large if hasattr(illust.image_urls, 'large') else illust.image_urls.medium
                    async with aiohttp.ClientSession() as session:
                         # 使用正确的 Referer
                        async with session.get(image_url, headers={'Referer': 'https://app-api.pixiv.net/'}, proxy=self.proxy) as response:
                            if response.status == 200:
                                img_data = await response.read()

                                # 使用辅助函数格式化标签
                                tags_str = self._format_tags(illust.tags)

                                detail_message = f"作品标题: {illust.title}\n作者: {illust.user.name}\n标签: {tags_str}\n链接: https://www.pixiv.net/artworks/{illust.id}"
                                yield event.chain_result([Comp.Image.fromBytes(img_data), Comp.Plain(detail_message)])
                            else:
                                logger.error(f"Pixiv 插件：下载相关图片失败 - 状态码: {response.status}, URL: {image_url}")
                                # 如果下载失败，只发送文字信息
                                tags_str = self._format_tags(illust.tags)
                                detail_message = f"作品标题: {illust.title}\n作者: {illust.user.name}\n标签: {tags_str}\n链接: https://www.pixiv.net/artworks/{illust.id}"
                                yield event.plain_result(f"图片下载失败({response.status})，仅发送信息：\n{detail_message}")
                except Exception as img_e:
                    logger.error(f"Pixiv 插件：处理相关作品时发生错误 - {img_e}, Illust ID: {illust.id}")
                    tags_str = self._format_tags(illust.tags)
                    detail_message = f"作品标题: {illust.title}\n作者: {illust.user.name}\n标签: {tags_str}\n链接: https://www.pixiv.net/artworks/{illust.id}"
                    yield event.plain_result(f"图片处理失败，仅发送信息：\n{detail_message}")
        except Exception as e:
            logger.error(f"Pixiv 插件：获取相关作品时发生错误 - {e}")
            yield event.plain_result(f"获取相关作品时发生错误: {str(e)}")

    @command("pixiv_user_search")
    async def pixiv_user_search(self, event: AstrMessageEvent, username: str = ""):
        """搜索 Pixiv 用户"""
        # 检查参数是否为空或为 help
        if not username.strip() or username.strip().lower() == 'help':
            help_text = """# Pixiv 用户搜索

## 命令格式
`/pixiv_user_search <用户名>`

## 参数说明
- `用户名`: 要搜索的 Pixiv 用户名

## 示例
- `/pixiv_user_search 初音ミク` - 搜索名称包含"初音ミク"的用户
- `/pixiv_user_search gomzi` - 搜索名称包含"gomzi"的用户
"""
            yield event.plain_result(help_text)
            return
        
        logger.info(f"Pixiv 插件：正在搜索用户 - {username}")
        
        # 验证是否已认证
        if not await self._authenticate():
            yield event.plain_result("Pixiv API 认证失败，请检查配置中的凭据信息。")
            return
        
        try:
            # 调用 Pixiv API 搜索用户
            json_result = self.client.search_user(username)
            if not json_result or not hasattr(json_result, 'user_previews') or not json_result.user_previews:
                yield event.plain_result(f"未找到用户: {username}")
                return

            # 获取第一个用户
            user_preview = json_result.user_previews[0]
            user = user_preview.user
            
            # 构建用户信息
            user_info = f"用户名: {user.name}\n"
            user_info += f"用户ID: {user.id}\n"
            user_info += f"账号: @{user.account}\n"
            user_info += f"简介: {user.comment if hasattr(user, 'comment') else '无'}\n"
            user_info += f"作品数: {user_preview.illusts_len if hasattr(user_preview, 'illusts_len') else '未知'}\n"
            user_info += f"个人主页: https://www.pixiv.net/users/{user.id}"
            
            # 如果有作品，获取一个作为预览
            if hasattr(user_preview, 'illusts') and user_preview.illusts:
                illust = user_preview.illusts[0]
                
                # 构建结果消息
                async with aiohttp.ClientSession() as session:
                    image_url = illust.image_urls.medium
                    
                    # 设置请求头以绕过 Pixiv 的防盗链
                    headers = {
                        'Referer': 'https://www.pixiv.net/',
                        'User-Agent': 'Mozilla/5.0 (Windows NT 10.0; Win64; x64) AppleWebKit/537.36 (KHTML, like Gecko) Chrome/91.0.4472.124 Safari/537.36'
                    }
                    
                    async with session.get(image_url, headers=headers) as response:
                        if response.status == 200:
                            img_data = await response.read()
                            yield event.chain_result([Comp.Image.fromBytes(img_data), Comp.Plain(user_info)])
                        else:
                            # 如果无法下载图片，只返回文本信息
                            yield event.plain_result(f"{user_info}\n\n[注意] 无法下载预览图片，状态码: {response.status}")
            else:
                # 如果没有作品，只返回用户信息
                yield event.plain_result(user_info)
                
            # 在返回结果时，添加过滤信息
            if self.r18_mode == "过滤 R18":
                yield event.plain_result("已过滤 R18 内容。")
            elif self.r18_mode == "仅 R18":
                yield event.plain_result("仅返回 R18 内容。")
                
        except Exception as e:
            logger.error(f"Pixiv 插件：搜索用户时发生错误 - {e}")
            yield event.plain_result(f"搜索用户时发生错误: {str(e)}")

    @command("pixiv_user_detail")
    async def pixiv_user_detail(self, event: AstrMessageEvent, user_id: str = ""):
        """获取 Pixiv 用户详情"""
        # 检查参数是否为空或为 help
        if not user_id.strip() or user_id.strip().lower() == 'help':
            help_text = """# Pixiv 用户详情

## 命令格式
`/pixiv_user_detail <用户ID>`

## 参数说明
- `用户ID`: Pixiv 用户的数字ID

## 示例
- `/pixiv_user_detail 660788` - 获取ID为660788的用户详情
"""
            yield event.plain_result(help_text)
            return
        
        logger.info(f"Pixiv 插件：正在获取用户详情 - ID: {user_id}")
        
        # 验证用户ID是否为数字
        if not user_id.isdigit():
            yield event.plain_result(f"用户ID必须是数字: {user_id}")
            return
        
        # 验证是否已认证
        if not await self._authenticate():
            yield event.plain_result("Pixiv API 认证失败，请检查配置中的凭据信息。")
            return
        
        try:
            # 调用 Pixiv API 获取用户详情
            json_result = self.client.user_detail(user_id)
            if not json_result or not hasattr(json_result, 'user'):
                yield event.plain_result(f"未找到用户 - ID: {user_id}")
                return
            
            user = json_result.user
            profile = json_result.profile if hasattr(json_result, 'profile') else None
            
            # 构建用户详情信息
            detail_info = f"用户名: {user.name}\n"
            detail_info += f"用户ID: {user.id}\n"
            detail_info += f"账号: @{user.account}\n"
            
            if profile:
                detail_info += f"地区: {profile.region if hasattr(profile, 'region') else '未知'}\n"
                detail_info += f"生日: {profile.birth_day if hasattr(profile, 'birth_day') else '未知'}\n"
                detail_info += f"性别: {profile.gender if hasattr(profile, 'gender') else '未知'}\n"
                detail_info += f"插画数: {profile.total_illusts if hasattr(profile, 'total_illusts') else '未知'}\n"
                detail_info += f"漫画数: {profile.total_manga if hasattr(profile, 'total_manga') else '未知'}\n"
                detail_info += f"小说数: {profile.total_novels if hasattr(profile, 'total_novels') else '未知'}\n"
                detail_info += f"收藏数: {profile.total_illust_bookmarks_public if hasattr(profile, 'total_illust_bookmarks_public') else '未知'}\n"
            
            detail_info += f"简介: {user.comment if hasattr(user, 'comment') else '无'}\n"
            detail_info += f"个人主页: https://www.pixiv.net/users/{user.id}"
            
            # 返回用户详情
            yield event.plain_result(detail_info)
            
            # 在返回结果时，添加过滤信息
            if self.r18_mode == "过滤 R18":
                yield event.plain_result("已过滤 R18 内容。")
            elif self.r18_mode == "仅 R18":
                yield event.plain_result("仅返回 R18 内容。")
            
        except Exception as e:
            logger.error(f"Pixiv 插件：获取用户详情时发生错误 - {e}")
            yield event.plain_result(f"获取用户详情时发生错误: {str(e)}")

    @command("pixiv_user_illusts")
    async def pixiv_user_illusts(self, event: AstrMessageEvent, user_id: str = ""):
        """获取 Pixiv 用户作品"""
        # 检查参数是否为空或为 help
        if not user_id.strip() or user_id.strip().lower() == 'help':
            help_text = """# Pixiv 用户作品

## 命令格式
`/pixiv_user_illusts <用户ID>`

## 参数说明
- `用户ID`: Pixiv 用户的数字ID

## 示例
- `/pixiv_user_illusts 660788` - 获取ID为660788的用户的作品
"""
            yield event.plain_result(help_text)
            return
        
        logger.info(f"Pixiv 插件：正在获取用户作品 - ID: {user_id}")
        
        # 验证用户ID是否为数字
        if not user_id.isdigit():
            yield event.plain_result(f"用户ID必须是数字: {user_id}")
            return
        
        # 验证是否已认证
        if not await self._authenticate():
            yield event.plain_result("Pixiv API 认证失败，请检查配置中的凭据信息。")
            return
        
        try:
            # 调用 Pixiv API 获取用户作品
            json_result = self.client.user_illusts(user_id)
            if not json_result or not hasattr(json_result, 'illusts') or not json_result.illusts:
                yield event.plain_result(f"未找到用户作品 - ID: {user_id}")
                return
            
            # 获取用户名称
            user_name = json_result.illusts[0].user.name if json_result.illusts and hasattr(json_result.illusts[0], 'user') else "未知用户"
            
            # 根据 R18 模式过滤作品
            filtered_illusts = []
            for illust in json_result.illusts:
                # 检查 illust.tags 是否为 None，并确保 tags 是一个列表
                tags_list = illust.tags if illust.tags else []
                
                # 检查 tags_list 中的每个元素是否为字符串且非 None
                safe_tags_list = []
                for tag in tags_list:
                    if isinstance(tag, dict) and 'name' in tag:
                        safe_tags_list.append(tag['name'])
                    elif isinstance(tag, str):
                        safe_tags_list.append(tag)
                
                # 定义所有可能的 R18 标签变体
                r18_tags = ["r-18", "r18", "R-18", "R18", "R_18", "r_18"]
                is_r18 = any(tag.lower() in r18_tags for tag in safe_tags_list)
                if self.r18_mode == "过滤 R18" and is_r18:
                    continue  # 跳过 R18 作品
                elif self.r18_mode == "仅 R18" and not is_r18:
                    continue  # 跳过非 R18 作品
                filtered_illusts.append(illust)
            
            if not filtered_illusts:
                yield event.plain_result(f"未找到符合当前 R18 模式的作品 - 用户: {user_name}({user_id})")
                return
            
            # 限制返回数量
            count = min(len(filtered_illusts), self.return_count)
            illusts_to_show = filtered_illusts[:count]
            
            # 返回结果
            async with aiohttp.ClientSession() as session:
                for illust in illusts_to_show:
                    image_url = illust.image_urls.medium
                    
                    # 设置请求头以绕过 Pixiv 的防盗链
                    headers = {
                        'Referer': 'https://www.pixiv.net/',
                        'User-Agent': 'Mozilla/5.0 (Windows NT 10.0; Win64; x64) AppleWebKit/537.36 (KHTML, like Gecko) Chrome/91.0.4472.124 Safari/537.36'
                    }
                    
                    # 构建标签字符串
                    tags_str = ""
                    for tag in illust.tags:
                        if tag is not None:
                            if isinstance(tag, dict):
                                tag_name = tag.get("name", "")
                                translated_name = tag.get("translated_name", "")
                                if translated_name:
                                    tags_str += f"{tag_name}({translated_name}), "
                                else:
                                    tags_str += f"{tag_name}, "
                            else:
                                tags_str += f"{tag}, "
                    tags_str = tags_str.rstrip(", ")  # 移除最后的逗号和空格
                    
                    # 构建详情信息
                    detail_message = f"作品标题: {illust.title}\n"
                    detail_message += f"作者: {user_name}\n"
                    detail_message += f"标签: {tags_str}\n"
                    detail_message += f"链接: https://www.pixiv.net/artworks/{illust.id}"
                    
                    async with session.get(image_url, headers=headers) as response:
                        if response.status == 200:
                            img_data = await response.read()
                            yield event.chain_result([Comp.Image.fromBytes(img_data), Comp.Plain(detail_message)])
                        else:
                            yield event.plain_result(f"下载图片失败 - 状态码: {response.status}\n{detail_message}")
        
            # 在返回结果时，添加过滤信息
            if self.r18_mode == "过滤 R18":
                yield event.plain_result("已过滤 R18 内容。")
            elif self.r18_mode == "仅 R18":
                yield event.plain_result("仅返回 R18 内容。")
        
        except Exception as e:
            logger.error(f"Pixiv 插件：获取用户作品时发生错误 - {e}")
            yield event.plain_result(f"获取用户作品时发生错误: {str(e)}")

    @command("pixiv_novel")
    async def pixiv_novel(self, event: AstrMessageEvent, tags: str):
        """处理 /pixiv_novel 命令，搜索 Pixiv 小说"""
        # 检查参数是否为空或为 help
        if not tags.strip() or tags.strip().lower() == 'help':
            help_text = """# Pixiv 小说搜索

## 命令格式
`/pixiv_novel <标签1>,<标签2>,...`

## 参数说明
- `标签`: 搜索的标签，多个标签用英文逗号分隔

## 示例
- `/pixiv_novel 恋愛` - 搜索标签为"恋愛"的小说
- `/pixiv_novel 百合,GL` - 搜索同时包含"百合"和"GL"标签的小说
"""
            yield event.plain_result(help_text)
            return
        
        logger.info(f"Pixiv 插件：正在搜索小说 - 标签: {tags}")
        
        # 验证是否已认证
        if not await self._authenticate():
            yield event.plain_result("Pixiv API 认证失败，请检查配置中的凭据信息。")
            return
        
        try:
            # 调用 Pixiv API 搜索小说
            search_result = self.client.search_novel(tags, search_target="partial_match_for_tags") # 或 'exact_match_for_tags'
            initial_novels = search_result.novels if search_result.novels else []
            initial_count = len(initial_novels)

            if not initial_novels:
                yield event.plain_result(f"未找到相关小说: {tags}")
                return

            # 根据 R18 模式过滤小说
            filtered_novels = []
            # 定义所有可能的 R18 和 R-18G 标签变体 (忽略大小写)
            r18_tags_lower = {"r-18", "r18", "r_18", "r-18g", "r18g", "r_18g"}

            for novel in initial_novels:
                safe_tags_list = self._get_safe_tags(novel) # 使用辅助函数获取标签
                is_r18_or_g = any(tag.lower() in r18_tags_lower for tag in safe_tags_list)

                if self.r18_mode == "过滤 R18" and is_r18_or_g:
                    continue
                elif self.r18_mode == "仅 R18" and not is_r18_or_g:
                    continue
                filtered_novels.append(novel)

            filtered_count = len(filtered_novels)

            if self.r18_mode == "过滤 R18" and initial_count > filtered_count:
                yield event.plain_result(f"部分 R18/R-18G 内容已被过滤 (找到 {initial_count} 个，过滤后剩 {filtered_count} 个)。")

            if not filtered_novels:
                if self.r18_mode == "过滤 R18" and initial_count > 0:
                    yield event.plain_result("所有找到的小说均为 R18/R-18G 内容，已被过滤。")
                elif self.r18_mode == "仅 R18" and initial_count > 0:
                     yield event.plain_result("未找到符合条件的 R18/R-18G 小说。")
                return


            # 限制返回数量
            count = min(filtered_count, self.return_count)
            novels_to_show = filtered_novels[:count]

            # 返回结果
            for novel in novels_to_show:
                # 构建标签字符串 (使用辅助函数)
                tags_str = self._format_tags(novel.tags)

                # 构建详情信息
                detail_message = f"小说标题: {novel.title}\n"
                detail_message += f"作者: {novel.user.name if hasattr(novel, 'user') else '未知'}\n"
                detail_message += f"标签: {tags_str}\n"
                detail_message += f"字数: {novel.text_length if hasattr(novel, 'text_length') else '未知'}\n"
                if hasattr(novel, 'series') and novel.series:
                    detail_message += f"系列: {novel.series.title if hasattr(novel.series, 'title') else '未知'}\n"
                detail_message += f"链接: https://www.pixiv.net/novel/show.php?id={novel.id}"

                # 返回小说信息
                yield event.plain_result(detail_message)

        except Exception as e:
            logger.error(f"Pixiv 插件：搜索小说时发生错误 - {e}")
            yield event.plain_result(f"搜索小说时发生错误: {str(e)}")

    async def terminate(self):
        """插件终止时调用的清理函数"""
        logger.info("Pixiv 搜索插件已停用。")
        # 可选：可以在这里添加关闭 Pixiv 客户端连接的代码（如果 pixivpy 需要）
        pass
>>>>>>> da18feb4
<|MERGE_RESOLUTION|>--- conflicted
+++ resolved
@@ -1,4 +1,3 @@
-<<<<<<< HEAD
 import asyncio
 import random
 from pathlib import Path
@@ -109,207 +108,41 @@
 
             # 根据 R18 模式过滤作品
             filtered_illusts = []
-            if self.r18_mode == "过滤 R18":
-                for illust in initial_illusts:
-                    tags_list = self._get_safe_tags(illust)
-                    # 定义所有可能的 R18 标签变体 (忽略大小写)
-                    r18_tags_lower = {"r-18", "r18", "r_18"}
-                    is_r18 = any(tag.lower() in r18_tags_lower for tag in tags_list)
-                    if not is_r18:
-                        filtered_illusts.append(illust)
-            elif self.r18_mode == "仅 R18":
-                for illust in initial_illusts:
-                    tags_list = self._get_safe_tags(illust)
-                    # 定义所有可能的 R18 标签变体 (忽略大小写)
-                    r18_tags_lower = {"r-18", "r18", "r_18"}
-                    is_r18 = any(tag.lower() in r18_tags_lower for tag in tags_list)
-                    if is_r18:
-                        filtered_illusts.append(illust)
-            else: # 允许 R18
-                filtered_illusts = initial_illusts
-
-            filtered_count = len(filtered_illusts)
-            if self.r18_mode == "过滤 R18" and initial_count > filtered_count:
-                yield event.plain_result(f"部分 R18 内容已被过滤 (找到 {initial_count} 个，过滤后剩 {filtered_count} 个)。")
+            for illust in search_result.illusts:
+                # 检查 illust.tags 是否为 None，并确保 tags 是一个列表
+                tags_list = illust.tags if illust.tags else []
+
+                # 添加日志：打印 illust.tags 的值和类型
+                logger.debug(f"illust.tags: {illust.tags}, type: {type(illust.tags)}")
+                if isinstance(illust.tags, list):
+                    for tag_item in illust.tags:
+                        logger.debug(f"  tag item: {tag_item}, type: {type(tag_item)}")
+
+                # 检查 tags_list 中的每个元素是否为字符串且非 None
+                safe_tags_list = [str(tag) for tag in tags_list if tag is not None]
+                is_r18 = any(tag.lower() in ["r-18", "r18"] for tag in safe_tags_list)
+                if self.r18_mode == "过滤 R18" and is_r18:
+                    continue  # 跳过 R18 作品
+                elif self.r18_mode == "仅 R18" and not is_r18:
+                    continue  # 跳过非 R18 作品
+                filtered_illusts.append(illust)
 
             if not filtered_illusts:
-                if self.r18_mode == "过滤 R18" and initial_count > 0:
-                    yield event.plain_result("所有找到的作品均为 R18 内容，已被过滤。")
-                return 
-            
-            count_to_send = min(self.return_count, filtered_count) # 确定实际要发送的数量
-            if count_to_send > 0:
-                illusts_to_send = random.sample(filtered_illusts, count_to_send)
-            else:
-                illusts_to_send = [] # 如果过滤后为0，则发送空列表
-
-            # 发送选定的插画
-            if not illusts_to_send:
-                 logger.info("没有符合条件的推荐插画可供发送。") 
-
-            for illust in illusts_to_send:
-                # 优化标签格式
-                tags_str = self._format_tags(illust.tags)
-
-                # 构建详情信息
-                detail_message = f"作品标题: {illust.title}\n作者: {illust.user.name}\n标签: {tags_str}\n链接: https://www.pixiv.net/artworks/{illust.id}"
-
-                # 尝试下载并发送图片
-                image_url = illust.image_urls.medium # 或者 large
+                yield event.plain_result("未找到符合过滤条件的插画。")
+                return
+
+            # 限制返回数量
+            illusts_to_show = filtered_illusts[:self.return_count]
+
+            # 处理每个插画
+            for illust in illusts_to_show:
                 try:
+                    # 获取图片 URL
+                    image_url = illust.image_urls.large
+                    
+                    # 下载图片
                     async with aiohttp.ClientSession() as session:
                         async with session.get(image_url, headers={'Referer': 'https://app-api.pixiv.net/'}, proxy=self.proxy) as response:
-                            if response.status == 200:
-                                img_data = await response.read()
-                                # 发送图片和文字
-                                yield event.chain_result([Comp.Image.fromBytes(img_data), Comp.Plain(detail_message)])
-                            else:
-                                logger.error(f"Pixiv 插件：下载图片失败 - 状态码: {response.status}, URL: {image_url}")
-                                # 如果下载失败，只发送文字信息
-                                yield event.plain_result(f"图片下载失败，仅发送信息：\n{detail_message}")
-                except Exception as img_e:
-                    logger.error(f"Pixiv 插件：下载或处理图片时发生错误 - {img_e}, URL: {image_url}")
-                    yield event.plain_result(f"图片处理失败，仅发送信息：\n{detail_message}")
-
-
-        except Exception as e:
-            logger.error(f"Pixiv 插件：搜索插画时发生错误 - {e}")
-            yield event.plain_result(f"搜索插画时发生错误: {str(e)}")
-
-    def _get_safe_tags(self, illust) -> List[str]:
-        """安全地获取插画的标签列表，处理 None 和非字典/字符串的情况"""
-        if not illust or not hasattr(illust, 'tags') or not illust.tags:
-            return []
-        
-        tags_list = []
-        if isinstance(illust.tags, list):
-            for tag_item in illust.tags:
-                if isinstance(tag_item, dict):
-                    tags_list.append(tag_item.get("name", ""))
-                elif isinstance(tag_item, str):
-                    tags_list.append(tag_item)
-        # 如果 illust.tags 不是列表，也尝试处理（尽管不常见）
-        elif isinstance(illust.tags, dict):
-             tags_list.append(illust.tags.get("name", ""))
-        elif isinstance(illust.tags, str):
-             tags_list.append(illust.tags)
-
-        return [tag for tag in tags_list if tag] # 过滤空字符串
-
-    def _format_tags(self, tags_data) -> str:
-        """格式化标签数据为易读字符串"""
-        if not tags_data:
-            return "无"
-        
-        tags_str = ""
-        if isinstance(tags_data, list):
-            for tag in tags_data:
-                if tag is not None:
-                    if isinstance(tag, dict):
-                        tag_name = tag.get("name", "")
-                        translated_name = tag.get("translated_name") # 不设默认值，以便区分
-                        if translated_name and translated_name != tag_name: # 仅当翻译名有效且不同时显示
-                            tags_str += f"{tag_name}({translated_name}), "
-                        elif tag_name:
-                            tags_str += f"{tag_name}, "
-                    elif isinstance(tag, str) and tag:
-                        tags_str += f"{tag}, "
-            return tags_str.rstrip(", ") if tags_str else "无"
-        # 对非列表形式的 tags_data 做简单处理（虽然不常见）
-        elif isinstance(tags_data, dict):
-            tag_name = tags_data.get("name", "")
-            translated_name = tags_data.get("translated_name")
-            if translated_name and translated_name != tag_name:
-                return f"{tag_name}({translated_name})"
-            elif tag_name:
-                return tag_name
-        elif isinstance(tags_data, str):
-            return tags_data
-            
-        return "格式无法解析"
-
-    @command("pixiv_help")
-    async def pixiv_help(self, event: AstrMessageEvent):
-        """生成并返回帮助信息"""
-        help_text = """# Pixiv 搜索插件使用帮助
-
-## 基本命令
-- `/pixiv <标签1>,<标签2>,...` - 搜索含有指定标签的插画
-- `/pixiv_help` - 显示此帮助信息
-
-## 高级命令
-- `/pixiv_recommended` - 获取推荐作品
-- `/pixiv_user_search <用户名>` - 搜索Pixiv用户
-- `/pixiv_user_detail <用户ID>` - 获取指定用户的详细信息
-- `/pixiv_user_illusts <用户ID>` - 获取指定用户的作品
-- `/pixiv_novel <标签1>,<标签2>,...` - 搜索小说
-- `/pixiv_ranking [mode] [date]` - 获取排行榜作品
-- `/pixiv_related <作品ID>` - 获取与指定作品相关的其他作品
-
-## 配置说明
-- 当前 R18 模式: {r18_mode}
-- 当前返回数量: {return_count}
-
-## 注意事项
-- 标签可以使用中文、英文或日文
-- 多个标签使用英文逗号(,)分隔
-- 获取用户作品或相关作品时，ID必须为数字
-- 日期必须采用 YYYY-MM-DD 格式
-- 使用 `/命令` 或 `/命令 help` 可获取每个命令的详细说明
-    """.format(
-            r18_mode=self.r18_mode,
-            return_count=self.return_count
-        )
-        
-        # 直接返回文本，不转为图片
-        yield event.plain_result(help_text)
-
-    @command("pixiv_recommended")
-    async def pixiv_recommended(self, event: AstrMessageEvent, args: str = ""):
-        """获取 Pixiv 推荐作品"""
-        # 直接获取推荐作品，不显示帮助信息
-        
-        # 验证是否已认证
-        if not await self._authenticate():
-            yield event.plain_result("Pixiv API 认证失败，请检查配置中的凭据信息。")
-            return
-
-        logger.info("Pixiv 插件：获取推荐作品")
-        try:
-            # 调用 API 获取推荐作品
-            json_result = self.client.illust_recommended()
-            if not json_result.illusts:
-                yield event.plain_result("未找到推荐作品。")
-                return
-            
-            # 根据 R18 模式过滤作品
-            filtered_illusts = []
-            for illust in json_result.illusts:
-                tags_list = illust.tags if illust.tags else []
-                safe_tags_list = [str(tag.get("name", tag)) if isinstance(tag, dict) else str(tag) for tag in tags_list if tag is not None]
-                # 定义所有可能的 R18 标签变体
-                r18_tags = ["r-18", "r18", "R-18", "R18", "R_18", "r_18"]
-                is_r18 = any(tag.lower() in r18_tags for tag in safe_tags_list)
-                if self.r18_mode == "过滤 R18" and is_r18:
-                    continue
-                elif self.r18_mode == "仅 R18" and not is_r18:
-                    continue
-                filtered_illusts.append(illust)
-            
-            if not filtered_illusts:
-                yield event.plain_result("未找到符合过滤条件的推荐作品。")
-                return
-
-            # 限制返回数量
-            illusts_to_show = filtered_illusts[:self.return_count]
-            
-            # 处理每个推荐作品
-            for illust in illusts_to_show:
-                try:
-                    image_url = illust.image_urls.large
-                    async with aiohttp.ClientSession() as session:
-                        headers = {"Referer": "https://www.pixiv.net/"}
-                        async with session.get(image_url, headers=headers) as response:
                             if response.status == 200:
                                 img_data = await response.read()
                                 
@@ -328,6 +161,129 @@
                                             tags_str += f"{tag}, "
                                 tags_str = tags_str.rstrip(", ")  # 移除最后的逗号和空格
                                 
+                                # 构建详情信息
+                                detail_message = f"作品标题: {illust.title}\n作者: {illust.user.name}\n标签: {tags_str}\n链接: https://www.pixiv.net/artworks/{illust.id}"
+                                
+                                # 返回图片和详情
+                                yield event.chain_result([Comp.Image.fromBytes(img_data), Comp.Plain(detail_message)])
+                            else:
+                                logger.error(f"Pixiv 插件：下载图片失败 - 状态码: {response.status}")
+                                yield event.plain_result(f"下载图片失败 - 状态码: {response.status}")
+                except Exception as e:
+                    logger.error(f"Pixiv 插件：处理插画时发生错误 - {e}")
+                    yield event.plain_result(f"处理插画时发生错误: {str(e)}")
+        except Exception as e:
+            logger.error(f"Pixiv 插件：搜索标签时发生错误 - {e}")
+            yield event.plain_result(f"搜索标签时发生错误: {str(e)}")
+
+    @command("pixiv_help")
+    async def pixiv_help(self, event: AstrMessageEvent):
+        """生成并返回帮助信息"""
+        help_text = """# Pixiv 搜索插件使用帮助
+
+## 基本命令
+- `/pixiv <标签1>,<标签2>,...` - 搜索含有指定标签的插画
+- `/pixiv_help` - 显示此帮助信息
+
+## 高级命令
+- `/pixiv_recommended` - 获取推荐作品
+- `/pixiv_user_search <用户名>` - 搜索Pixiv用户
+- `/pixiv_user_detail <用户ID>` - 获取指定用户的详细信息
+- `/pixiv_user_illusts <用户ID>` - 获取指定用户的作品
+- `/pixiv_novel <标签1>,<标签2>,...` - 搜索小说
+- `/pixiv_ranking [mode] [date]` - 获取排行榜作品
+- `/pixiv_related <作品ID>` - 获取与指定作品相关的其他作品
+
+## 配置说明
+- 当前 R18 模式: {r18_mode}
+- 当前返回数量: {return_count}
+
+## 注意事项
+- 标签可以使用中文、英文或日文
+- 多个标签使用英文逗号(,)分隔
+- 获取用户作品或相关作品时，ID必须为数字
+- 日期必须采用 YYYY-MM-DD 格式
+- 使用 `/命令` 或 `/命令 help` 可获取每个命令的详细说明
+    """.format(
+            r18_mode=self.r18_mode,
+            return_count=self.return_count
+        )
+        
+        # 直接返回文本，不转为图片
+        yield event.plain_result(help_text)
+
+    @command("pixiv_recommended")
+    async def pixiv_recommended(self, event: AstrMessageEvent, args: str = ""):
+        """获取 Pixiv 推荐作品"""
+        # 直接获取推荐作品，不显示帮助信息
+        
+        # 验证是否已认证
+        if not await self._authenticate():
+            yield event.plain_result("Pixiv API 认证失败，请检查配置中的凭据信息。")
+            return
+
+        logger.info("Pixiv 插件：获取推荐作品")
+        try:
+            # 调用 API 获取推荐作品
+            json_result = self.client.illust_recommended()
+            initial_illusts = json_result.illusts if json_result.illusts else []
+            initial_count = len(initial_illusts)
+
+            if not initial_illusts:
+                yield event.plain_result("未找到推荐作品。")
+                return
+
+            # 根据 R18 模式过滤作品
+            filtered_illusts = []
+            for illust in json_result.illusts:
+                tags_list = illust.tags if illust.tags else []
+                safe_tags_list = [str(tag.get("name", tag)) if isinstance(tag, dict) else str(tag) for tag in tags_list if tag is not None]
+                is_r18 = any(tag.lower() in ["r-18", "r18"] for tag in safe_tags_list)
+                if self.r18_mode == "过滤 R18" and is_r18:
+                    continue
+                elif self.r18_mode == "仅 R18" and not is_r18_or_g:
+                    continue
+                filtered_illusts.append(illust)
+
+            filtered_count = len(filtered_illusts)
+
+            # --- 开始：将过滤状态消息移到这里 ---
+            if self.r18_mode == "过滤 R18" and initial_count > filtered_count:
+                yield event.plain_result(f"部分 R18/R-18G 推荐作品已被过滤 (找到 {initial_count} 个，过滤后剩 {filtered_count} 个)。")
+            # 可选：如果想在"仅 R18"模式下也提示，可以取消下面注释
+            # elif self.r18_mode == "仅 R18":
+            #     yield event.plain_result(f"仅显示 R18/R-18G 推荐作品 (找到 {filtered_count} 个)。")
+
+            if not filtered_illusts:
+                if self.r18_mode == "过滤 R18" and initial_count > 0:
+                    yield event.plain_result("所有找到的推荐作品均为 R18/R-18G 内容，已被过滤。")
+                elif self.r18_mode == "仅 R18" and initial_count > 0:
+                     yield event.plain_result("未找到符合条件的 R18/R-18G 推荐作品。")
+                return
+            
+            count_to_send = min(self.return_count, filtered_count) # 确定实际要发送的数量
+            if count_to_send > 0:
+                illusts_to_send = random.sample(filtered_illusts, count_to_send)
+            else:
+                illusts_to_send = []
+
+            # 处理每个选定的推荐作品
+            if not illusts_to_send:
+                 logger.info("没有符合条件的推荐作品可供发送。")
+
+            for illust in illusts_to_send:
+                try:
+                    # 优先选择 large，其次 medium
+                    image_url = illust.image_urls.large if hasattr(illust.image_urls, 'large') else illust.image_urls.medium
+                    async with aiohttp.ClientSession() as session:
+                        # 使用正确的 Referer
+                        async with session.get(image_url, headers={'Referer': 'https://app-api.pixiv.net/'}, proxy=self.proxy) as response:
+                            if response.status == 200:
+                                img_data = await response.read()
+
+                                # 使用辅助函数格式化标签
+                                tags_str = self._format_tags(illust.tags)
+
                                 detail_message = f"作品标题: {illust.title}\n作者: {illust.user.name}\n标签: {tags_str}\n链接: https://www.pixiv.net/artworks/{illust.id}"
                                 yield event.chain_result([Comp.Image.fromBytes(img_data), Comp.Plain(detail_message)])
                             else:
@@ -336,12 +292,6 @@
                 except Exception as e:
                     logger.error(f"Pixiv 插件：处理推荐作品时发生错误 - {e}")
                     yield event.plain_result(f"处理推荐作品时发生错误: {str(e)}")
-
-            # 在返回结果时，添加过滤信息
-            if self.r18_mode == "过滤 R18":
-                yield event.plain_result("已过滤 R18 内容。")
-            elif self.r18_mode == "仅 R18":
-                yield event.plain_result("仅返回 R18 内容。")
         except Exception as e:
             logger.error(f"Pixiv 插件：获取推荐作品时发生错误 - {e}")
             yield event.plain_result(f"获取推荐作品时发生错误: {str(e)}")
@@ -578,8 +528,8 @@
             yield event.plain_result(f"获取排行榜时发生错误: {str(e)}")
 
     @command("pixiv_related")
-    async def pixiv_related(self, event: AstrMessageEvent, illust_id: str = ""):
-        """获取与指定作品相关的其他作品"""
+    async def pixiv_related(self, event: AstrMessageEvent, illust_id: str):
+        """处理 /pixiv_related <作品ID> 命令，获取相关作品"""
         # 检查参数是否为空或为 help
         if not illust_id.strip() or illust_id.strip().lower() == 'help':
             help_text = """# Pixiv 相关作品
@@ -610,8 +560,11 @@
         try:
             # 调用 API 获取相关作品
             json_result = self.client.illust_related(illust_id)
-            if not json_result.illusts:
-                yield event.plain_result(f"未找到作品 {illust_id} 的相关作品。")
+            initial_illusts = json_result.illusts if json_result.illusts else []
+            initial_count = len(initial_illusts)
+
+            if not initial_illusts:
+                yield event.plain_result(f"未找到与作品 {illust_id} 相关的作品。")
                 return
 
             # 根据 R18 模式过滤作品
@@ -619,44 +572,42 @@
             for illust in json_result.illusts:
                 tags_list = illust.tags if illust.tags else []
                 safe_tags_list = [str(tag) for tag in tags_list if tag is not None]
-                # 定义所有可能的 R18 标签变体
-                r18_tags = ["r-18", "r18", "R-18", "R18", "R_18", "r_18"]
-                is_r18 = any(tag.lower() in r18_tags for tag in safe_tags_list)
+                is_r18 = any(tag.lower() in ["r-18", "r18"] for tag in safe_tags_list)
                 if self.r18_mode == "过滤 R18" and is_r18:
                     continue
-                elif self.r18_mode == "仅 R18" and not is_r18:
+                elif self.r18_mode == "仅 R18" and not is_r18_or_g:
                     continue
                 filtered_illusts.append(illust)
-            
+
+            filtered_count = len(filtered_illusts)
+
+            if self.r18_mode == "过滤 R18" and initial_count > filtered_count:
+                yield event.plain_result(f"部分 R18/R-18G 相关作品已被过滤 (找到 {initial_count} 个，过滤后剩 {filtered_count} 个)。")
+
             if not filtered_illusts:
-                yield event.plain_result(f"未找到符合过滤条件的作品 {illust_id} 相关作品。")
-                return
-
+                if self.r18_mode == "过滤 R18" and initial_count > 0:
+                    yield event.plain_result(f"所有找到的相关作品均为 R18/R-18G 内容，已被过滤。")
+                elif self.r18_mode == "仅 R18" and initial_count > 0:
+                     yield event.plain_result(f"未找到符合条件的 R18/R-18G 相关作品。")
+                return
+            
             # 限制返回数量
             illusts_to_show = filtered_illusts[:self.return_count]
             
             # 处理每个相关作品
             for illust in illusts_to_show:
                 try:
-                    image_url = illust.image_urls.large
+                    # 优先选择 large，其次 medium
+                    image_url = illust.image_urls.large if hasattr(illust.image_urls, 'large') else illust.image_urls.medium
                     async with aiohttp.ClientSession() as session:
-                        headers = {"Referer": "https://www.pixiv.net/"}
-                        async with session.get(image_url, headers=headers) as response:
+                         # 使用正确的 Referer
+                        async with session.get(image_url, headers={'Referer': 'https://app-api.pixiv.net/'}, proxy=self.proxy) as response:
                             if response.status == 200:
                                 img_data = await response.read()
-                                tags_str = ""
-                                for tag in illust.tags:
-                                    if tag is not None:
-                                        if isinstance(tag, dict):
-                                            tag_name = tag.get("name", "")
-                                            translated_name = tag.get("translated_name", "")
-                                            if translated_name:
-                                                tags_str += f"{tag_name}({translated_name}), "
-                                            else:
-                                                tags_str += f"{tag_name}, "
-                                        else:
-                                            tags_str += f"{tag}, "
-                                tags_str = tags_str.rstrip(", ")  # 移除最后的逗号和空格
+
+                                # 使用辅助函数格式化标签
+                                tags_str = self._format_tags(illust.tags)
+
                                 detail_message = f"作品标题: {illust.title}\n作者: {illust.user.name}\n标签: {tags_str}\n链接: https://www.pixiv.net/artworks/{illust.id}"
                                 yield event.chain_result([Comp.Image.fromBytes(img_data), Comp.Plain(detail_message)])
                             else:
@@ -665,12 +616,6 @@
                 except Exception as e:
                     logger.error(f"Pixiv 插件：处理相关作品时发生错误 - {e}")
                     yield event.plain_result(f"处理相关作品时发生错误: {str(e)}")
-
-            # 在返回结果时，添加过滤信息
-            if self.r18_mode == "过滤 R18":
-                yield event.plain_result("已过滤 R18 内容。")
-            elif self.r18_mode == "仅 R18":
-                yield event.plain_result("仅返回 R18 内容。")
         except Exception as e:
             logger.error(f"Pixiv 插件：获取相关作品时发生错误 - {e}")
             yield event.plain_result(f"获取相关作品时发生错误: {str(e)}")
@@ -947,6 +892,12 @@
             elif self.r18_mode == "仅 R18":
                 yield event.plain_result("仅返回 R18 内容。")
         
+            # 在返回结果时，添加过滤信息
+            if self.r18_mode == "过滤 R18":
+                yield event.plain_result("已过滤 R18 内容。")
+            elif self.r18_mode == "仅 R18":
+                yield event.plain_result("仅返回 R18 内容。")
+        
         except Exception as e:
             logger.error(f"Pixiv 插件：获取用户作品时发生错误 - {e}")
             yield event.plain_result(f"获取用户作品时发生错误: {str(e)}")
@@ -990,984 +941,9 @@
 
             # 根据 R18 模式过滤小说
             filtered_novels = []
-            # 定义所有可能的 R18 和 R-18G 标签变体 (忽略大小写)
-            r18_tags_lower = {"r-18", "r18", "r_18", "r-18g", "r18g", "r_18g"}
-
-            for novel in initial_novels:
-                safe_tags_list = self._get_safe_tags(novel) # 使用辅助函数获取标签
-                is_r18_or_g = any(tag.lower() in r18_tags_lower for tag in safe_tags_list)
-
-                if self.r18_mode == "过滤 R18" and is_r18_or_g:
-                    continue  # 跳过 R18 或 R-18G 小说
-                elif self.r18_mode == "仅 R18" and not is_r18_or_g:
-                    continue  # 跳过非 R18 或 R-18G 小说
-                # 如果是 "允许 R18" 或 过滤/仅R18 模式下符合条件，则添加
-                filtered_novels.append(novel)
-
-            filtered_count = len(filtered_novels)
-
-            if self.r18_mode == "过滤 R18" and initial_count > filtered_count:
-                yield event.plain_result(f"部分 R18/R-18G 内容已被过滤 (找到 {initial_count} 个，过滤后剩 {filtered_count} 个)。")
-
-            if not filtered_novels:
-                if self.r18_mode == "过滤 R18" and initial_count > 0:
-                    yield event.plain_result("所有找到的小说均为 R18/R-18G 内容，已被过滤。")
-                elif self.r18_mode == "仅 R18" and initial_count > 0:
-                    yield event.plain_result("未找到符合条件的 R18/R-18G 小说。")
-                return # 没有可发送的内容，直接返回
-
-            # 限制返回数量
-            count_to_send = min(filtered_count, self.return_count) # 确定实际要发送的数量
-            if count_to_send > 0:
-                novels_to_show = random.sample(filtered_novels, count_to_send)
-            else:
-                novels_to_show = [] # 如果过滤后为0，则发送空列表
-
-            # 返回结果
-            if not novels_to_show:
-                 logger.info("没有符合条件的小说可供发送。") # 可以加个日志
-
-            for novel in novels_to_show:
-                # 构建标签字符串 (使用辅助函数)
-                tags_str = self._format_tags(novel.tags)
-
-                # 构建详情信息
-                detail_message = f"小说标题: {novel.title}\n"
-                detail_message += f"作者: {novel.user.name if hasattr(novel, 'user') else '未知'}\n"
-                detail_message += f"标签: {tags_str}\n"
-                detail_message += f"字数: {novel.text_length if hasattr(novel, 'text_length') else '未知'}\n"
-                if hasattr(novel, 'series') and novel.series:
-                    detail_message += f"系列: {novel.series.title if hasattr(novel.series, 'title') else '未知'}\n"
-                detail_message += f"链接: https://www.pixiv.net/novel/show.php?id={novel.id}"
-
-                # 返回小说信息
-                yield event.plain_result(detail_message)
-
-        except Exception as e:
-            logger.error(f"Pixiv 插件：搜索小说时发生错误 - {e}")
-            yield event.plain_result(f"搜索小说时发生错误: {str(e)}")
-
-    async def terminate(self):
-        """插件终止时调用的清理函数"""
-        logger.info("Pixiv 搜索插件已停用。")
-        pass
-=======
-import asyncio
-import random
-from pathlib import Path
-from typing import Optional, List, Dict, Any 
-import aiohttp 
-
-# AstrBot 核心库导入
-from astrbot.api.event import filter, AstrMessageEvent, MessageEventResult
-from astrbot.api.star import Context, Star, register
-from astrbot.api import logger  # 导入全局 logger
-import astrbot.api.message_components as Comp
-from astrbot.api.all import command  # 导入 command 装饰器
-
-# 尝试导入 pixivpy 库
-try:
-    from pixivpy3 import AppPixivAPI
-except ImportError:
-    logger.error("Pixiv 插件依赖库 'pixivpy' 未安装。请确保 requirements.txt 文件存在且内容正确，然后重载插件或重启 AstrBot。")
-    raise ImportError("pixivpy not found, please install it.")
-
-@register(
-    "pixiv_search",
-    "vmoranv",
-    "Pixiv 图片搜索",
-    "1.0.0",
-    "https://github.com/vmoranv/astrbot_plugin_pixiv_search"
-)
-class PixivSearchPlugin(Star):
-    """
-    AstrBot 插件，用于通过 Pixiv API 搜索插画。
-    配置通过 AstrBot WebUI 进行管理。
-    用法:
-        /pixiv <标签1>,<标签2>,...  搜索 Pixiv 插画
-        /pixiv help                 查看帮助信息
-    可在配置中设置认证信息、返回数量和 R18 过滤模式。
-    """
-    def __init__(self, context: Context, config: Dict[str, Any]):
-        """初始化 Pixiv 插件"""
-        super().__init__(context)  # 调用父类的初始化方法
-        self.config = config
-        self.client = AppPixivAPI()  # 移除 client_id 和 client_secret
-        self.authenticated = False
-        self.proxy = self.config.get("proxy", None)
-        self.refresh_token = self.config.get("refresh_token", None)
-        self.return_count = self.config.get("return_count", 1)
-        self.r18_mode = self.config.get("r18_mode", "过滤 R18")
-        
-        # 记录初始化信息
-        logger.info(f"Pixiv 插件配置加载：refresh_token={'已设置' if self.refresh_token else '未设置'}, return_count={self.return_count}, r18_mode='{self.r18_mode}'")
-        
-    @staticmethod
-    def info() -> Dict[str, Any]:
-        """返回插件元数据"""
-        return {
-            "name": "pixiv_search",
-            "author": "vmoranv",
-            "description": "Pixiv 图片搜索",
-            "version": "1.0.0",
-            "homepage": "https://github.com/vmoranv/astrbot_plugin_pixiv_search"
-        }
-
-    async def _authenticate(self) -> bool:
-        """尝试使用配置的凭据进行 Pixiv API 认证"""
-        if self.authenticated:
-            return True
-
-        logger.info("Pixiv 插件：尝试进行 Pixiv API 认证...")
-        try:
-            if self.refresh_token:
-                logger.info("使用 Refresh Token 进行认证...")
-                self.client.auth(refresh_token=self.refresh_token)  # 仅使用 refresh_token
-                self.authenticated = True
-                logger.info("Pixiv 插件：认证成功。")
-                return True
-            else:
-                logger.error("Pixiv 插件：未提供有效的 Refresh Token，无法进行认证。")
-                return False
-
-        except Exception as e:
-            logger.error(f"Pixiv 插件：认证失败 - 异常类型: {type(e)}, 错误信息: {e}, 异常详情: {e.__dict__}")
-            logger.warning("Pixiv 插件：API 认证失败，请检查配置中的凭据信息。")
-            return False
-
-    @command("pixiv")
-    async def pixiv(self, event: AstrMessageEvent, tags: str):
-        """处理 /pixiv 命令，默认为标签搜索功能"""
-        # 帮助信息处理
-        if tags.strip().lower() == "help":
-            yield self.pixiv_help(event)
-            return
-
-        # 验证是否已认证
-        if not await self._authenticate():
-            yield event.plain_result("Pixiv API 认证失败，请检查配置中的凭据信息。")
-            return
-
-        # 标签搜索处理
-        logger.info(f"Pixiv 插件：正在搜索标签 - {tags}")
-        try:
-            # 调用 Pixiv API 搜索插画
-            search_result = self.client.search_illust(tags, search_target="partial_match_for_tags")
-            initial_illusts = search_result.illusts if search_result.illusts else []
-            initial_count = len(initial_illusts)
-
-            if not initial_illusts:
-                yield event.plain_result("未找到相关插画。")
-                return
-
-            # 根据 R18 模式过滤作品
-            filtered_illusts = []
-            if self.r18_mode == "过滤 R18":
-                for illust in initial_illusts:
-                    tags_list = self._get_safe_tags(illust)
-                    # 定义所有可能的 R18 标签变体 (忽略大小写)
-                    r18_tags_lower = {"r-18", "r18", "r_18"}
-                    is_r18 = any(tag.lower() in r18_tags_lower for tag in tags_list)
-                    if not is_r18:
-                        filtered_illusts.append(illust)
-            elif self.r18_mode == "仅 R18":
-                for illust in initial_illusts:
-                    tags_list = self._get_safe_tags(illust)
-                    # 定义所有可能的 R18 标签变体 (忽略大小写)
-                    r18_tags_lower = {"r-18", "r18", "r_18"}
-                    is_r18 = any(tag.lower() in r18_tags_lower for tag in tags_list)
-                    if is_r18:
-                        filtered_illusts.append(illust)
-            else: # 允许 R18
-                filtered_illusts = initial_illusts
-
-            filtered_count = len(filtered_illusts)
-
-            # --- 开始：将过滤状态消息移到这里 ---
-            if self.r18_mode == "过滤 R18" and initial_count > filtered_count:
-                yield event.plain_result(f"部分 R18 内容已被过滤 (找到 {initial_count} 个，过滤后剩 {filtered_count} 个)。")
-            # 可选：如果想在"仅 R18"模式下也提示，可以取消下面注释
-            # elif self.r18_mode == "仅 R18":
-            #     yield event.plain_result(f"仅显示 R18 内容 (找到 {filtered_count} 个)。")
-
-            if not filtered_illusts:
-                if self.r18_mode == "过滤 R18" and initial_count > 0:
-                    yield event.plain_result("所有找到的作品均为 R18 内容，已被过滤。")
-                # else: # 如果初始就没找到，前面已经处理过了
-                #     yield event.plain_result("未找到符合条件的相关插画。")
-                return # 没有可发送的内容，直接返回
-            # --- 结束：过滤状态消息 ---
-
-            # 随机选择或按顺序选择指定数量的作品发送
-            # illusts_to_send = random.sample(filtered_illusts, min(self.return_count, len(filtered_illusts)))
-            count_to_send = min(self.return_count, filtered_count)
-            if count_to_send > 0:
-                illusts_to_send = random.sample(filtered_illusts, count_to_send)
-            else:
-                illusts_to_send = []
-
-            # 发送选定的插画
-            for illust in illusts_to_send:
-                # 优化标签格式
-                tags_str = self._format_tags(illust.tags)
-
-                # 构建详情信息
-                detail_message = f"作品标题: {illust.title}\n作者: {illust.user.name}\n标签: {tags_str}\n链接: https://www.pixiv.net/artworks/{illust.id}"
-
-                # 尝试下载并发送图片
-                image_url = illust.image_urls.medium # 或者 large
-                try:
-                    async with aiohttp.ClientSession() as session:
-                        async with session.get(image_url, headers={'Referer': 'https://app-api.pixiv.net/'}, proxy=self.proxy) as response:
-                            if response.status == 200:
-                                img_data = await response.read()
-                                # 发送图片和文字
-                                yield event.chain_result([Comp.Image.fromBytes(img_data), Comp.Plain(detail_message)])
-                            else:
-                                logger.error(f"Pixiv 插件：下载图片失败 - 状态码: {response.status}, URL: {image_url}")
-                                # 如果下载失败，只发送文字信息
-                                yield event.plain_result(f"图片下载失败，仅发送信息：\n{detail_message}")
-                except Exception as img_e:
-                    logger.error(f"Pixiv 插件：下载或处理图片时发生错误 - {img_e}, URL: {image_url}")
-                    yield event.plain_result(f"图片处理失败，仅发送信息：\n{detail_message}")
-
-            # --- 移除这里的旧过滤状态消息 ---
-            # # 在返回结果时，添加过滤信息 (旧位置)
-            # if self.r18_mode == "过滤 R18":
-            #     yield event.plain_result("已过滤 R18 内容。")
-            # elif self.r18_mode == "仅 R18":
-            #     yield event.plain_result("仅返回 R18 内容。")
-
-        except Exception as e:
-            logger.error(f"Pixiv 插件：搜索插画时发生错误 - {e}")
-            yield event.plain_result(f"搜索插画时发生错误: {str(e)}")
-
-    # --- 辅助函数 ---
-    def _get_safe_tags(self, illust) -> List[str]:
-        """安全地获取插画的标签列表，处理 None 和非字典/字符串的情况"""
-        if not illust or not hasattr(illust, 'tags') or not illust.tags:
-            return []
-        
-        tags_list = []
-        if isinstance(illust.tags, list):
-            for tag_item in illust.tags:
-                if isinstance(tag_item, dict):
-                    tags_list.append(tag_item.get("name", ""))
-                elif isinstance(tag_item, str):
-                    tags_list.append(tag_item)
-                # 可以选择记录未知类型的标签项
-                # else:
-                #     logger.warning(f"发现未知的标签项类型: {type(tag_item)} - {tag_item}")
-        # 如果 illust.tags 不是列表，也尝试处理（尽管不常见）
-        elif isinstance(illust.tags, dict):
-             tags_list.append(illust.tags.get("name", ""))
-        elif isinstance(illust.tags, str):
-             tags_list.append(illust.tags)
-
-        return [tag for tag in tags_list if tag] # 过滤空字符串
-
-    def _format_tags(self, tags_data) -> str:
-        """格式化标签数据为易读字符串"""
-        if not tags_data:
-            return "无"
-        
-        tags_str = ""
-        if isinstance(tags_data, list):
-            for tag in tags_data:
-                if tag is not None:
-                    if isinstance(tag, dict):
-                        tag_name = tag.get("name", "")
-                        translated_name = tag.get("translated_name") # 不设默认值，以便区分
-                        if translated_name and translated_name != tag_name: # 仅当翻译名有效且不同时显示
-                            tags_str += f"{tag_name}({translated_name}), "
-                        elif tag_name:
-                            tags_str += f"{tag_name}, "
-                    elif isinstance(tag, str) and tag:
-                        tags_str += f"{tag}, "
-            return tags_str.rstrip(", ") if tags_str else "无"
-        # 对非列表形式的 tags_data 做简单处理（虽然不常见）
-        elif isinstance(tags_data, dict):
-            tag_name = tags_data.get("name", "")
-            translated_name = tags_data.get("translated_name")
-            if translated_name and translated_name != tag_name:
-                return f"{tag_name}({translated_name})"
-            elif tag_name:
-                return tag_name
-        elif isinstance(tags_data, str):
-            return tags_data
-            
-        return "格式无法解析"
-
-    @command("pixiv_help")
-    async def pixiv_help(self, event: AstrMessageEvent):
-        """生成并返回帮助信息"""
-        help_text = """# Pixiv 搜索插件使用帮助
-
-## 基本命令
-- `/pixiv <标签1>,<标签2>,...` - 搜索含有指定标签的插画
-- `/pixiv_help` - 显示此帮助信息
-
-## 高级命令
-- `/pixiv_recommended` - 获取推荐作品
-- `/pixiv_user_search <用户名>` - 搜索Pixiv用户
-- `/pixiv_user_detail <用户ID>` - 获取指定用户的详细信息
-- `/pixiv_user_illusts <用户ID>` - 获取指定用户的作品
-- `/pixiv_novel <标签1>,<标签2>,...` - 搜索小说
-- `/pixiv_ranking [mode] [date]` - 获取排行榜作品
-- `/pixiv_related <作品ID>` - 获取与指定作品相关的其他作品
-
-## 配置说明
-- 当前 R18 模式: {r18_mode}
-- 当前返回数量: {return_count}
-
-## 注意事项
-- 标签可以使用中文、英文或日文
-- 多个标签使用英文逗号(,)分隔
-- 获取用户作品或相关作品时，ID必须为数字
-- 日期必须采用 YYYY-MM-DD 格式
-- 使用 `/命令` 或 `/命令 help` 可获取每个命令的详细说明
-    """.format(
-            r18_mode=self.r18_mode,
-            return_count=self.return_count
-        )
-        
-        # 直接返回文本，不转为图片
-        yield event.plain_result(help_text)
-
-    @command("pixiv_recommended")
-    async def pixiv_recommended(self, event: AstrMessageEvent, args: str = ""):
-        """获取 Pixiv 推荐作品"""
-        # 直接获取推荐作品，不显示帮助信息
-        
-        # 验证是否已认证
-        if not await self._authenticate():
-            yield event.plain_result("Pixiv API 认证失败，请检查配置中的凭据信息。")
-            return
-
-        logger.info("Pixiv 插件：获取推荐作品")
-        try:
-            # 调用 API 获取推荐作品
-            json_result = self.client.illust_recommended()
-            initial_illusts = json_result.illusts if json_result.illusts else []
-            initial_count = len(initial_illusts)
-
-            if not initial_illusts:
-                yield event.plain_result("未找到推荐作品。")
-                return
-
-            # 根据 R18 模式过滤作品
-            filtered_illusts = []
-            # 定义所有可能的 R18 和 R-18G 标签变体
-            r18_tags_lower = {"r-18", "r18", "r_18", "r-18g", "r18g", "r_18g", "R-18", "R18", "R_18", "R-18G", "R18G", "R_18G"}
-
-            for illust in initial_illusts:
-                safe_tags_list = self._get_safe_tags(illust) # 使用辅助函数
-                is_r18_or_g = any(tag.lower() in r18_tags_lower for tag in safe_tags_list)
-
-                if self.r18_mode == "过滤 R18" and is_r18_or_g:
-                    continue
-                elif self.r18_mode == "仅 R18" and not is_r18_or_g:
-                    continue
-                filtered_illusts.append(illust)
-
-            filtered_count = len(filtered_illusts)
-
-            # --- 开始：将过滤状态消息移到这里 ---
-            if self.r18_mode == "过滤 R18" and initial_count > filtered_count:
-                yield event.plain_result(f"部分 R18/R-18G 推荐作品已被过滤 (找到 {initial_count} 个，过滤后剩 {filtered_count} 个)。")
-            # 可选：如果想在"仅 R18"模式下也提示，可以取消下面注释
-            # elif self.r18_mode == "仅 R18":
-            #     yield event.plain_result(f"仅显示 R18/R-18G 推荐作品 (找到 {filtered_count} 个)。")
-
-            if not filtered_illusts:
-                if self.r18_mode == "过滤 R18" and initial_count > 0:
-                    yield event.plain_result("所有找到的推荐作品均为 R18/R-18G 内容，已被过滤。")
-                elif self.r18_mode == "仅 R18" and initial_count > 0:
-                     yield event.plain_result("未找到符合条件的 R18/R-18G 推荐作品。")
-                return
-            
-            count_to_send = min(self.return_count, filtered_count) # 确定实际要发送的数量
-            if count_to_send > 0:
-                illusts_to_send = random.sample(filtered_illusts, count_to_send)
-            else:
-                illusts_to_send = []
-
-            # 处理每个选定的推荐作品
-            if not illusts_to_send:
-                 logger.info("没有符合条件的推荐作品可供发送。")
-
-            for illust in illusts_to_send:
-                try:
-                    # 优先选择 large，其次 medium
-                    image_url = illust.image_urls.large if hasattr(illust.image_urls, 'large') else illust.image_urls.medium
-                    async with aiohttp.ClientSession() as session:
-                        # 使用正确的 Referer
-                        async with session.get(image_url, headers={'Referer': 'https://app-api.pixiv.net/'}, proxy=self.proxy) as response:
-                            if response.status == 200:
-                                img_data = await response.read()
-
-                                # 使用辅助函数格式化标签
-                                tags_str = self._format_tags(illust.tags)
-
-                                detail_message = f"作品标题: {illust.title}\n作者: {illust.user.name}\n标签: {tags_str}\n链接: https://www.pixiv.net/artworks/{illust.id}"
-                                yield event.chain_result([Comp.Image.fromBytes(img_data), Comp.Plain(detail_message)])
-                            else:
-                                logger.error(f"Pixiv 插件：下载推荐图片失败 - 状态码: {response.status}, URL: {image_url}")
-                                # 如果下载失败，只发送文字信息
-                                tags_str = self._format_tags(illust.tags)
-                                detail_message = f"作品标题: {illust.title}\n作者: {illust.user.name}\n标签: {tags_str}\n链接: https://www.pixiv.net/artworks/{illust.id}"
-                                yield event.plain_result(f"图片下载失败({response.status})，仅发送信息：\n{detail_message}")
-                except Exception as img_e:
-                    logger.error(f"Pixiv 插件：处理推荐作品时发生错误 - {img_e}, Illust ID: {illust.id}")
-                    tags_str = self._format_tags(illust.tags)
-                    detail_message = f"作品标题: {illust.title}\n作者: {illust.user.name}\n标签: {tags_str}\n链接: https://www.pixiv.net/artworks/{illust.id}"
-                    yield event.plain_result(f"图片处理失败，仅发送信息：\n{detail_message}")
-
-            # --- 移除旧的过滤信息提示 ---
-            # if self.r18_mode == "过滤 R18":
-            #     yield event.plain_result("已过滤 R18 内容。")
-            # elif self.r18_mode == "仅 R18":
-            #     yield event.plain_result("仅返回 R18 内容。")
-        except Exception as e:
-            logger.error(f"Pixiv 插件：获取推荐作品时发生错误 - {e}")
-            yield event.plain_result(f"获取推荐作品时发生错误: {str(e)}")
-
-    @command("pixiv_user")
-    async def pixiv_user_cmd(self, event: AstrMessageEvent, user_id: str):
-        """处理 /pixiv_user <用户ID> 命令，获取用户作品"""
-        # 验证用户ID是否为数字
-        if not user_id.isdigit():
-            yield event.plain_result(f"用户ID必须是数字: {user_id}")
-            return
-
-        # 验证是否已认证
-        if not await self._authenticate():
-            yield event.plain_result("Pixiv API 认证失败，请检查配置中的凭据信息。")
-            return
-
-        logger.info(f"Pixiv 插件：获取用户作品 - ID: {user_id}")
-        try:
-            # 调用 API 获取用户作品
-            json_result = self.client.user_illusts(user_id)
-            if not json_result.illusts:
-                yield event.plain_result(f"未找到用户 {user_id} 的作品。")
-                return
-
-            # 根据 R18 模式过滤作品
-            filtered_illusts = []
-            for illust in json_result.illusts:
-                tags_list = illust.tags if illust.tags else []
-                safe_tags_list = [str(tag) for tag in tags_list if tag is not None]
-                # 定义所有可能的 R18 标签变体
-                r18_tags = ["r-18", "r18", "R-18", "R18", "R_18", "r_18"]
-                is_r18 = any(tag.lower() in r18_tags for tag in safe_tags_list)
-                if self.r18_mode == "过滤 R18" and is_r18:
-                    continue
-                elif self.r18_mode == "仅 R18" and not is_r18:
-                    continue
-                filtered_illusts.append(illust)
-            
-            if not filtered_illusts:
-                yield event.plain_result(f"未找到符合过滤条件的用户 {user_id} 作品。")
-                return
-
-            # 限制返回数量
-            illusts_to_show = filtered_illusts[:self.return_count]
-            
-            # 处理每个用户作品
-            for illust in illusts_to_show:
-                try:
-                    image_url = illust.image_urls.large
-                    async with aiohttp.ClientSession() as session:
-                        headers = {"Referer": "https://www.pixiv.net/"}
-                        async with session.get(image_url, headers=headers) as response:
-                            if response.status == 200:
-                                img_data = await response.read()
-                                tags_str = ""
-                                for tag in illust.tags:
-                                    if tag is not None:
-                                        if isinstance(tag, dict):
-                                            tag_name = tag.get("name", "")
-                                            translated_name = tag.get("translated_name", "")
-                                            if translated_name:
-                                                tags_str += f"{tag_name}({translated_name}), "
-                                            else:
-                                                tags_str += f"{tag_name}, "
-                                        else:
-                                            tags_str += f"{tag}, "
-                                tags_str = tags_str.rstrip(", ")  # 移除最后的逗号和空格
-                                detail_message = f"作品标题: {illust.title}\n作者: {illust.user.name}\n标签: {tags_str}\n链接: https://www.pixiv.net/artworks/{illust.id}"
-                                yield event.chain_result([Comp.Image.fromBytes(img_data), Comp.Plain(detail_message)])
-                            else:
-                                logger.error(f"Pixiv 插件：下载图片失败 - 状态码: {response.status}")
-                                yield event.plain_result(f"下载图片失败 - 状态码: {response.status}")
-                except Exception as e:
-                    logger.error(f"Pixiv 插件：处理用户作品时发生错误 - {e}")
-                    yield event.plain_result(f"处理用户作品时发生错误: {str(e)}")
-
-            # 在返回结果时，添加过滤信息
-            if self.r18_mode == "过滤 R18":
-                yield event.plain_result("已过滤 R18 内容。")
-            elif self.r18_mode == "仅 R18":
-                yield event.plain_result("仅返回 R18 内容。")
-        except Exception as e:
-            logger.error(f"Pixiv 插件：获取用户作品时发生错误 - {e}")
-            yield event.plain_result(f"获取用户作品时发生错误: {str(e)}")
-
-    @command("pixiv_ranking")
-    async def pixiv_ranking(self, event: AstrMessageEvent, args: str = ""):
-        """获取 Pixiv 排行榜作品"""
-        args_list = args.strip().split() if args.strip() else []
-        
-        # 如果没有传入参数或者第一个参数是 'help'，显示帮助信息
-        if not args_list or args_list[0].lower() == 'help':
-            help_text = """# Pixiv 排行榜查询
-
-## 命令格式
-`/pixiv_ranking [mode] [date]`
-
-## 参数说明
-- `mode`: 排行榜模式，可选值：
-  - 常规模式: day(默认), week, month, day_male, day_female, week_original, week_rookie, day_manga
-  - R18模式(需开启R18): day_r18, day_male_r18, day_female_r18, week_r18, week_r18g
-- `date`: 日期，格式为 YYYY-MM-DD，可选，默认为最新
-
-## 示例
-- `/pixiv_ranking` - 获取默认（每日）排行榜
-- `/pixiv_ranking week` - 获取每周排行榜
-- `/pixiv_ranking day 2023-05-01` - 获取2023年5月1日的每日排行榜
-- `/pixiv_ranking day_r18` - 获取R18每日排行榜（需开启R18模式）
-"""
-            yield event.plain_result(help_text)
-            return
-
-        # 解析参数
-        mode = args_list[0] if len(args_list) > 0 else "day"
-        date = args_list[1] if len(args_list) > 1 else None
-        
-        # 验证模式参数
-        valid_modes = [
-            "day", "week", "month", "day_male", "day_female", 
-            "week_original", "week_rookie", "day_manga",
-            "day_r18", "day_male_r18", "day_female_r18", "week_r18", "week_r18g"
-        ]
-        
-        if mode not in valid_modes:
-            yield event.plain_result(f"无效的排行榜模式: {mode}\n请使用 `/pixiv_ranking help` 查看支持的模式")
-            return
-        
-        # 验证日期格式（如果提供了日期）
-        if date:
-            try:
-                # 简单验证日期格式
-                year, month, day = date.split('-')
-                if not (len(year) == 4 and len(month) == 2 and len(day) == 2):
-                    raise ValueError("日期格式不正确")
-            except Exception:
-                yield event.plain_result(f"无效的日期格式: {date}\n日期应为 YYYY-MM-DD 格式")
-                return
-
-        # 检查 R18 权限
-        if "r18" in mode and self.r18_mode == "过滤 R18":
-            yield event.plain_result("当前 R18 模式设置为「过滤 R18」，无法使用 R18 相关排行榜。")
-            return
-        
-        logger.info(f"Pixiv 插件：正在获取排行榜 - 模式: {mode}, 日期: {date if date else '最新'}")
-        
-        # 验证是否已认证
-        if not await self._authenticate():
-            yield event.plain_result("Pixiv API 认证失败，请检查配置中的凭据信息。")
-            return
-
-        try:
-            # 调用 Pixiv API 获取排行榜
-            ranking_result = self.client.illust_ranking(mode=mode, date=date)
-            if not ranking_result.illusts:
-                yield event.plain_result(f"未找到排行榜作品 - 模式: {mode}, 日期: {date if date else '最新'}")
-                return
-
-            # 根据 R18 模式过滤作品
-            filtered_illusts = []
-            for illust in ranking_result.illusts:
-                # 检查作品是否为 R18
-                is_r18 = False
-                if hasattr(illust, 'tags') and illust.tags:
-                    for tag in illust.tags:
-                        tag_name = tag.get('name', '') if isinstance(tag, dict) else tag
-                        if isinstance(tag_name, str) and ('R-18' in tag_name or 'r-18' in tag_name):
-                            is_r18 = True
-                            break
-                
-                # 根据 R18 模式过滤
-                if self.r18_mode == "过滤 R18" and is_r18:
-                    continue  # 跳过 R18 作品
-                elif self.r18_mode == "仅 R18" and not is_r18:
-                    continue  # 跳过非 R18 作品
-                filtered_illusts.append(illust)
-            
-            if not filtered_illusts:
-                yield event.plain_result(f"未找到符合当前 R18 模式的排行榜作品 - 模式: {mode}, 日期: {date if date else '最新'}")
-                return
-
-            # 限制返回数量
-            count = min(len(filtered_illusts), self.return_count)
-            illusts_to_show = filtered_illusts[:count]
-            
-            # 返回结果
-            async with aiohttp.ClientSession() as session:
-                for illust in illusts_to_show:
-                    image_url = illust.image_urls.medium
-                    
-                    # 设置请求头以绕过 Pixiv 的防盗链
-                    headers = {
-                        'Referer': 'https://www.pixiv.net/',
-                        'User-Agent': 'Mozilla/5.0 (Windows NT 10.0; Win64; x64) AppleWebKit/537.36 (KHTML, like Gecko) Chrome/91.0.4472.124 Safari/537.36'
-                    }
-                    
-                    # 构建标签字符串
-                    tags_str = ""
-                    for tag in illust.tags:
-                        if tag is not None:
-                            if isinstance(tag, dict):
-                                tag_name = tag.get("name", "")
-                                translated_name = tag.get("translated_name", "")
-                                if translated_name:
-                                    tags_str += f"{tag_name}({translated_name}), "
-                                else:
-                                    tags_str += f"{tag_name}, "
-                            else:
-                                tags_str += f"{tag}, "
-                    tags_str = tags_str.rstrip(", ")  # 移除最后的逗号和空格
-                    
-                    # 构建详情信息
-                    detail_message = f"作品标题: {illust.title}\n"
-                    detail_message += f"作者: {illust.user.name if hasattr(illust, 'user') else '未知'}\n"
-                    detail_message += f"排名: {illusts_to_show.index(illust) + 1}\n"
-                    detail_message += f"标签: {tags_str}\n"
-                    detail_message += f"链接: https://www.pixiv.net/artworks/{illust.id}"
-                    
-                    async with session.get(image_url, headers=headers) as response:
-                        if response.status == 200:
-                            img_data = await response.read()
-                            yield event.chain_result([Comp.Image.fromBytes(img_data), Comp.Plain(detail_message)])
-                        else:
-                            yield event.plain_result(f"下载图片失败 - 状态码: {response.status}\n{detail_message}")
-
-            # 在返回结果时，添加过滤信息
-            if self.r18_mode == "过滤 R18":
-                yield event.plain_result("已过滤 R18 内容。")
-            elif self.r18_mode == "仅 R18":
-                yield event.plain_result("仅返回 R18 内容。")
-        
-        except Exception as e:
-            logger.error(f"Pixiv 插件：获取排行榜时发生错误 - {e}")
-            yield event.plain_result(f"获取排行榜时发生错误: {str(e)}")
-
-    @command("pixiv_related")
-    async def pixiv_related(self, event: AstrMessageEvent, illust_id: str):
-        """处理 /pixiv_related <作品ID> 命令，获取相关作品"""
-        # 检查参数是否为空或为 help
-        if not illust_id.strip() or illust_id.strip().lower() == 'help':
-            help_text = """# Pixiv 相关作品
-
-## 命令格式
-`/pixiv_related <作品ID>`
-
-## 参数说明
-- `作品ID`: Pixiv 作品的数字ID
-
-## 示例
-- `/pixiv_related 12345678` - 获取ID为12345678的作品的相关作品
-"""
-            yield event.plain_result(help_text)
-            return
-        
-        # 验证作品ID是否为数字
-        if not illust_id.isdigit():
-            yield event.plain_result(f"作品ID必须是数字: {illust_id}")
-            return
-        
-        # 验证是否已认证
-        if not await self._authenticate():
-            yield event.plain_result("Pixiv API 认证失败，请检查配置中的凭据信息。")
-            return
-        
-        logger.info(f"Pixiv 插件：获取相关作品 - ID: {illust_id}")
-        try:
-            # 调用 API 获取相关作品
-            json_result = self.client.illust_related(illust_id)
-            initial_illusts = json_result.illusts if json_result.illusts else []
-            initial_count = len(initial_illusts)
-
-            if not initial_illusts:
-                yield event.plain_result(f"未找到与作品 {illust_id} 相关的作品。")
-                return
-
-            # 根据 R18 模式过滤作品
-            filtered_illusts = []
-            # 定义所有可能的 R18 和 R-18G 标签变体 (忽略大小写)
-            r18_tags_lower = {"r-18", "r18", "r_18", "r-18g", "r18g", "r_18g", "R-18", "R18", "R_18", "R-18G", "R18G", "R_18G"}
-
-            for illust in initial_illusts:
-                safe_tags_list = self._get_safe_tags(illust) # 使用辅助函数
-                is_r18_or_g = any(tag.lower() in r18_tags_lower for tag in safe_tags_list)
-
-                if self.r18_mode == "过滤 R18" and is_r18_or_g:
-                    continue
-                elif self.r18_mode == "仅 R18" and not is_r18_or_g:
-                    continue
-                filtered_illusts.append(illust)
-
-            filtered_count = len(filtered_illusts)
-
-            if self.r18_mode == "过滤 R18" and initial_count > filtered_count:
-                yield event.plain_result(f"部分 R18/R-18G 相关作品已被过滤 (找到 {initial_count} 个，过滤后剩 {filtered_count} 个)。")
-
-            if not filtered_illusts:
-                if self.r18_mode == "过滤 R18" and initial_count > 0:
-                    yield event.plain_result(f"所有找到的相关作品均为 R18/R-18G 内容，已被过滤。")
-                elif self.r18_mode == "仅 R18" and initial_count > 0:
-                     yield event.plain_result(f"未找到符合条件的 R18/R-18G 相关作品。")
-                return
-
-            count_to_send = min(self.return_count, filtered_count) # 确定实际要发送的数量
-            if count_to_send > 0:
-                illusts_to_send = random.sample(filtered_illusts, count_to_send)
-            else:
-                illusts_to_send = []
-
-            # 处理每个选定的相关作品
-            if not illusts_to_send:
-                 logger.info("没有符合条件的相关作品可供发送。")
-
-            for illust in illusts_to_send:
-                try:
-                    # 优先选择 large，其次 medium
-                    image_url = illust.image_urls.large if hasattr(illust.image_urls, 'large') else illust.image_urls.medium
-                    async with aiohttp.ClientSession() as session:
-                         # 使用正确的 Referer
-                        async with session.get(image_url, headers={'Referer': 'https://app-api.pixiv.net/'}, proxy=self.proxy) as response:
-                            if response.status == 200:
-                                img_data = await response.read()
-
-                                # 使用辅助函数格式化标签
-                                tags_str = self._format_tags(illust.tags)
-
-                                detail_message = f"作品标题: {illust.title}\n作者: {illust.user.name}\n标签: {tags_str}\n链接: https://www.pixiv.net/artworks/{illust.id}"
-                                yield event.chain_result([Comp.Image.fromBytes(img_data), Comp.Plain(detail_message)])
-                            else:
-                                logger.error(f"Pixiv 插件：下载相关图片失败 - 状态码: {response.status}, URL: {image_url}")
-                                # 如果下载失败，只发送文字信息
-                                tags_str = self._format_tags(illust.tags)
-                                detail_message = f"作品标题: {illust.title}\n作者: {illust.user.name}\n标签: {tags_str}\n链接: https://www.pixiv.net/artworks/{illust.id}"
-                                yield event.plain_result(f"图片下载失败({response.status})，仅发送信息：\n{detail_message}")
-                except Exception as img_e:
-                    logger.error(f"Pixiv 插件：处理相关作品时发生错误 - {img_e}, Illust ID: {illust.id}")
-                    tags_str = self._format_tags(illust.tags)
-                    detail_message = f"作品标题: {illust.title}\n作者: {illust.user.name}\n标签: {tags_str}\n链接: https://www.pixiv.net/artworks/{illust.id}"
-                    yield event.plain_result(f"图片处理失败，仅发送信息：\n{detail_message}")
-        except Exception as e:
-            logger.error(f"Pixiv 插件：获取相关作品时发生错误 - {e}")
-            yield event.plain_result(f"获取相关作品时发生错误: {str(e)}")
-
-    @command("pixiv_user_search")
-    async def pixiv_user_search(self, event: AstrMessageEvent, username: str = ""):
-        """搜索 Pixiv 用户"""
-        # 检查参数是否为空或为 help
-        if not username.strip() or username.strip().lower() == 'help':
-            help_text = """# Pixiv 用户搜索
-
-## 命令格式
-`/pixiv_user_search <用户名>`
-
-## 参数说明
-- `用户名`: 要搜索的 Pixiv 用户名
-
-## 示例
-- `/pixiv_user_search 初音ミク` - 搜索名称包含"初音ミク"的用户
-- `/pixiv_user_search gomzi` - 搜索名称包含"gomzi"的用户
-"""
-            yield event.plain_result(help_text)
-            return
-        
-        logger.info(f"Pixiv 插件：正在搜索用户 - {username}")
-        
-        # 验证是否已认证
-        if not await self._authenticate():
-            yield event.plain_result("Pixiv API 认证失败，请检查配置中的凭据信息。")
-            return
-        
-        try:
-            # 调用 Pixiv API 搜索用户
-            json_result = self.client.search_user(username)
-            if not json_result or not hasattr(json_result, 'user_previews') or not json_result.user_previews:
-                yield event.plain_result(f"未找到用户: {username}")
-                return
-
-            # 获取第一个用户
-            user_preview = json_result.user_previews[0]
-            user = user_preview.user
-            
-            # 构建用户信息
-            user_info = f"用户名: {user.name}\n"
-            user_info += f"用户ID: {user.id}\n"
-            user_info += f"账号: @{user.account}\n"
-            user_info += f"简介: {user.comment if hasattr(user, 'comment') else '无'}\n"
-            user_info += f"作品数: {user_preview.illusts_len if hasattr(user_preview, 'illusts_len') else '未知'}\n"
-            user_info += f"个人主页: https://www.pixiv.net/users/{user.id}"
-            
-            # 如果有作品，获取一个作为预览
-            if hasattr(user_preview, 'illusts') and user_preview.illusts:
-                illust = user_preview.illusts[0]
-                
-                # 构建结果消息
-                async with aiohttp.ClientSession() as session:
-                    image_url = illust.image_urls.medium
-                    
-                    # 设置请求头以绕过 Pixiv 的防盗链
-                    headers = {
-                        'Referer': 'https://www.pixiv.net/',
-                        'User-Agent': 'Mozilla/5.0 (Windows NT 10.0; Win64; x64) AppleWebKit/537.36 (KHTML, like Gecko) Chrome/91.0.4472.124 Safari/537.36'
-                    }
-                    
-                    async with session.get(image_url, headers=headers) as response:
-                        if response.status == 200:
-                            img_data = await response.read()
-                            yield event.chain_result([Comp.Image.fromBytes(img_data), Comp.Plain(user_info)])
-                        else:
-                            # 如果无法下载图片，只返回文本信息
-                            yield event.plain_result(f"{user_info}\n\n[注意] 无法下载预览图片，状态码: {response.status}")
-            else:
-                # 如果没有作品，只返回用户信息
-                yield event.plain_result(user_info)
-                
-            # 在返回结果时，添加过滤信息
-            if self.r18_mode == "过滤 R18":
-                yield event.plain_result("已过滤 R18 内容。")
-            elif self.r18_mode == "仅 R18":
-                yield event.plain_result("仅返回 R18 内容。")
-                
-        except Exception as e:
-            logger.error(f"Pixiv 插件：搜索用户时发生错误 - {e}")
-            yield event.plain_result(f"搜索用户时发生错误: {str(e)}")
-
-    @command("pixiv_user_detail")
-    async def pixiv_user_detail(self, event: AstrMessageEvent, user_id: str = ""):
-        """获取 Pixiv 用户详情"""
-        # 检查参数是否为空或为 help
-        if not user_id.strip() or user_id.strip().lower() == 'help':
-            help_text = """# Pixiv 用户详情
-
-## 命令格式
-`/pixiv_user_detail <用户ID>`
-
-## 参数说明
-- `用户ID`: Pixiv 用户的数字ID
-
-## 示例
-- `/pixiv_user_detail 660788` - 获取ID为660788的用户详情
-"""
-            yield event.plain_result(help_text)
-            return
-        
-        logger.info(f"Pixiv 插件：正在获取用户详情 - ID: {user_id}")
-        
-        # 验证用户ID是否为数字
-        if not user_id.isdigit():
-            yield event.plain_result(f"用户ID必须是数字: {user_id}")
-            return
-        
-        # 验证是否已认证
-        if not await self._authenticate():
-            yield event.plain_result("Pixiv API 认证失败，请检查配置中的凭据信息。")
-            return
-        
-        try:
-            # 调用 Pixiv API 获取用户详情
-            json_result = self.client.user_detail(user_id)
-            if not json_result or not hasattr(json_result, 'user'):
-                yield event.plain_result(f"未找到用户 - ID: {user_id}")
-                return
-            
-            user = json_result.user
-            profile = json_result.profile if hasattr(json_result, 'profile') else None
-            
-            # 构建用户详情信息
-            detail_info = f"用户名: {user.name}\n"
-            detail_info += f"用户ID: {user.id}\n"
-            detail_info += f"账号: @{user.account}\n"
-            
-            if profile:
-                detail_info += f"地区: {profile.region if hasattr(profile, 'region') else '未知'}\n"
-                detail_info += f"生日: {profile.birth_day if hasattr(profile, 'birth_day') else '未知'}\n"
-                detail_info += f"性别: {profile.gender if hasattr(profile, 'gender') else '未知'}\n"
-                detail_info += f"插画数: {profile.total_illusts if hasattr(profile, 'total_illusts') else '未知'}\n"
-                detail_info += f"漫画数: {profile.total_manga if hasattr(profile, 'total_manga') else '未知'}\n"
-                detail_info += f"小说数: {profile.total_novels if hasattr(profile, 'total_novels') else '未知'}\n"
-                detail_info += f"收藏数: {profile.total_illust_bookmarks_public if hasattr(profile, 'total_illust_bookmarks_public') else '未知'}\n"
-            
-            detail_info += f"简介: {user.comment if hasattr(user, 'comment') else '无'}\n"
-            detail_info += f"个人主页: https://www.pixiv.net/users/{user.id}"
-            
-            # 返回用户详情
-            yield event.plain_result(detail_info)
-            
-            # 在返回结果时，添加过滤信息
-            if self.r18_mode == "过滤 R18":
-                yield event.plain_result("已过滤 R18 内容。")
-            elif self.r18_mode == "仅 R18":
-                yield event.plain_result("仅返回 R18 内容。")
-            
-        except Exception as e:
-            logger.error(f"Pixiv 插件：获取用户详情时发生错误 - {e}")
-            yield event.plain_result(f"获取用户详情时发生错误: {str(e)}")
-
-    @command("pixiv_user_illusts")
-    async def pixiv_user_illusts(self, event: AstrMessageEvent, user_id: str = ""):
-        """获取 Pixiv 用户作品"""
-        # 检查参数是否为空或为 help
-        if not user_id.strip() or user_id.strip().lower() == 'help':
-            help_text = """# Pixiv 用户作品
-
-## 命令格式
-`/pixiv_user_illusts <用户ID>`
-
-## 参数说明
-- `用户ID`: Pixiv 用户的数字ID
-
-## 示例
-- `/pixiv_user_illusts 660788` - 获取ID为660788的用户的作品
-"""
-            yield event.plain_result(help_text)
-            return
-        
-        logger.info(f"Pixiv 插件：正在获取用户作品 - ID: {user_id}")
-        
-        # 验证用户ID是否为数字
-        if not user_id.isdigit():
-            yield event.plain_result(f"用户ID必须是数字: {user_id}")
-            return
-        
-        # 验证是否已认证
-        if not await self._authenticate():
-            yield event.plain_result("Pixiv API 认证失败，请检查配置中的凭据信息。")
-            return
-        
-        try:
-            # 调用 Pixiv API 获取用户作品
-            json_result = self.client.user_illusts(user_id)
-            if not json_result or not hasattr(json_result, 'illusts') or not json_result.illusts:
-                yield event.plain_result(f"未找到用户作品 - ID: {user_id}")
-                return
-            
-            # 获取用户名称
-            user_name = json_result.illusts[0].user.name if json_result.illusts and hasattr(json_result.illusts[0], 'user') else "未知用户"
-            
-            # 根据 R18 模式过滤作品
-            filtered_illusts = []
-            for illust in json_result.illusts:
-                # 检查 illust.tags 是否为 None，并确保 tags 是一个列表
-                tags_list = illust.tags if illust.tags else []
+            for novel in json_result.novels:
+                # 检查 novel.tags 是否为 None，并确保 tags 是一个列表
+                tags_list = novel.tags if hasattr(novel, 'tags') and novel.tags else []
                 
                 # 检查 tags_list 中的每个元素是否为字符串且非 None
                 safe_tags_list = []
@@ -1977,122 +953,11 @@
                     elif isinstance(tag, str):
                         safe_tags_list.append(tag)
                 
-                # 定义所有可能的 R18 标签变体
-                r18_tags = ["r-18", "r18", "R-18", "R18", "R_18", "r_18"]
-                is_r18 = any(tag.lower() in r18_tags for tag in safe_tags_list)
+                is_r18 = any(tag.lower() in ["r-18", "r18"] for tag in safe_tags_list)
                 if self.r18_mode == "过滤 R18" and is_r18:
-                    continue  # 跳过 R18 作品
+                    continue  # 跳过 R18 小说
                 elif self.r18_mode == "仅 R18" and not is_r18:
-                    continue  # 跳过非 R18 作品
-                filtered_illusts.append(illust)
-            
-            if not filtered_illusts:
-                yield event.plain_result(f"未找到符合当前 R18 模式的作品 - 用户: {user_name}({user_id})")
-                return
-            
-            # 限制返回数量
-            count = min(len(filtered_illusts), self.return_count)
-            illusts_to_show = filtered_illusts[:count]
-            
-            # 返回结果
-            async with aiohttp.ClientSession() as session:
-                for illust in illusts_to_show:
-                    image_url = illust.image_urls.medium
-                    
-                    # 设置请求头以绕过 Pixiv 的防盗链
-                    headers = {
-                        'Referer': 'https://www.pixiv.net/',
-                        'User-Agent': 'Mozilla/5.0 (Windows NT 10.0; Win64; x64) AppleWebKit/537.36 (KHTML, like Gecko) Chrome/91.0.4472.124 Safari/537.36'
-                    }
-                    
-                    # 构建标签字符串
-                    tags_str = ""
-                    for tag in illust.tags:
-                        if tag is not None:
-                            if isinstance(tag, dict):
-                                tag_name = tag.get("name", "")
-                                translated_name = tag.get("translated_name", "")
-                                if translated_name:
-                                    tags_str += f"{tag_name}({translated_name}), "
-                                else:
-                                    tags_str += f"{tag_name}, "
-                            else:
-                                tags_str += f"{tag}, "
-                    tags_str = tags_str.rstrip(", ")  # 移除最后的逗号和空格
-                    
-                    # 构建详情信息
-                    detail_message = f"作品标题: {illust.title}\n"
-                    detail_message += f"作者: {user_name}\n"
-                    detail_message += f"标签: {tags_str}\n"
-                    detail_message += f"链接: https://www.pixiv.net/artworks/{illust.id}"
-                    
-                    async with session.get(image_url, headers=headers) as response:
-                        if response.status == 200:
-                            img_data = await response.read()
-                            yield event.chain_result([Comp.Image.fromBytes(img_data), Comp.Plain(detail_message)])
-                        else:
-                            yield event.plain_result(f"下载图片失败 - 状态码: {response.status}\n{detail_message}")
-        
-            # 在返回结果时，添加过滤信息
-            if self.r18_mode == "过滤 R18":
-                yield event.plain_result("已过滤 R18 内容。")
-            elif self.r18_mode == "仅 R18":
-                yield event.plain_result("仅返回 R18 内容。")
-        
-        except Exception as e:
-            logger.error(f"Pixiv 插件：获取用户作品时发生错误 - {e}")
-            yield event.plain_result(f"获取用户作品时发生错误: {str(e)}")
-
-    @command("pixiv_novel")
-    async def pixiv_novel(self, event: AstrMessageEvent, tags: str):
-        """处理 /pixiv_novel 命令，搜索 Pixiv 小说"""
-        # 检查参数是否为空或为 help
-        if not tags.strip() or tags.strip().lower() == 'help':
-            help_text = """# Pixiv 小说搜索
-
-## 命令格式
-`/pixiv_novel <标签1>,<标签2>,...`
-
-## 参数说明
-- `标签`: 搜索的标签，多个标签用英文逗号分隔
-
-## 示例
-- `/pixiv_novel 恋愛` - 搜索标签为"恋愛"的小说
-- `/pixiv_novel 百合,GL` - 搜索同时包含"百合"和"GL"标签的小说
-"""
-            yield event.plain_result(help_text)
-            return
-        
-        logger.info(f"Pixiv 插件：正在搜索小说 - 标签: {tags}")
-        
-        # 验证是否已认证
-        if not await self._authenticate():
-            yield event.plain_result("Pixiv API 认证失败，请检查配置中的凭据信息。")
-            return
-        
-        try:
-            # 调用 Pixiv API 搜索小说
-            search_result = self.client.search_novel(tags, search_target="partial_match_for_tags") # 或 'exact_match_for_tags'
-            initial_novels = search_result.novels if search_result.novels else []
-            initial_count = len(initial_novels)
-
-            if not initial_novels:
-                yield event.plain_result(f"未找到相关小说: {tags}")
-                return
-
-            # 根据 R18 模式过滤小说
-            filtered_novels = []
-            # 定义所有可能的 R18 和 R-18G 标签变体 (忽略大小写)
-            r18_tags_lower = {"r-18", "r18", "r_18", "r-18g", "r18g", "r_18g"}
-
-            for novel in initial_novels:
-                safe_tags_list = self._get_safe_tags(novel) # 使用辅助函数获取标签
-                is_r18_or_g = any(tag.lower() in r18_tags_lower for tag in safe_tags_list)
-
-                if self.r18_mode == "过滤 R18" and is_r18_or_g:
-                    continue
-                elif self.r18_mode == "仅 R18" and not is_r18_or_g:
-                    continue
+                    continue  # 跳过非 R18 小说
                 filtered_novels.append(novel)
 
             filtered_count = len(filtered_novels)
@@ -2101,18 +966,17 @@
                 yield event.plain_result(f"部分 R18/R-18G 内容已被过滤 (找到 {initial_count} 个，过滤后剩 {filtered_count} 个)。")
 
             if not filtered_novels:
-                if self.r18_mode == "过滤 R18" and initial_count > 0:
-                    yield event.plain_result("所有找到的小说均为 R18/R-18G 内容，已被过滤。")
-                elif self.r18_mode == "仅 R18" and initial_count > 0:
-                     yield event.plain_result("未找到符合条件的 R18/R-18G 小说。")
-                return
-
-
+                yield event.plain_result(f"未找到符合当前 R18 模式的小说: {tags}")
+                return
+            
             # 限制返回数量
-            count = min(filtered_count, self.return_count)
+            count = min(len(filtered_novels), self.return_count)
             novels_to_show = filtered_novels[:count]
-
+            
             # 返回结果
+            if not novels_to_show:
+                 logger.info("没有符合条件的小说可供发送。") # 可以加个日志
+
             for novel in novels_to_show:
                 # 构建标签字符串 (使用辅助函数)
                 tags_str = self._format_tags(novel.tags)
@@ -2136,6 +1000,4 @@
     async def terminate(self):
         """插件终止时调用的清理函数"""
         logger.info("Pixiv 搜索插件已停用。")
-        # 可选：可以在这里添加关闭 Pixiv 客户端连接的代码（如果 pixivpy 需要）
-        pass
->>>>>>> da18feb4
+        pass